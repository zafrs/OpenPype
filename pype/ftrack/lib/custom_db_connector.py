--- conflicted
+++ resolved
@@ -22,16 +22,12 @@
 from pymongo.client_session import ClientSession
 
 class NotActiveTable(Exception):
-<<<<<<< HEAD
     def __init__(self, *args, **kwargs):
         msg = "Active table is not set. (This is bug)"
         if not (args or kwargs):
             args = (default_message,)
         super().__init__(*args, **kwargs)
 
-=======
-    pass
->>>>>>> 9d994dd7
 
 def auto_reconnect(func):
     """Handling auto reconnect in 3 retry times"""
@@ -85,7 +81,6 @@
 
         self.active_table = table_name
 
-<<<<<<< HEAD
     def __getitem__(self, key):
         # gives direct access to collection withou setting `active_table`
         return self._database[key]
@@ -98,12 +93,6 @@
         except AttributeError:
             if self.active_table is None:
                 raise NotActiveTable()
-=======
-    def __getattribute__(self, attr):
-        try:
-            return super().__getattribute__(attr)
-        except AttributeError:
->>>>>>> 9d994dd7
             return self._database[self.active_table].__getattribute__(attr)
 
     def install(self):
@@ -207,34 +196,21 @@
     @check_active_table
     @auto_reconnect
     def find(self, filter, projection=None, sort=None, **options):
-<<<<<<< HEAD
         options["sort"] = sort
         return self._database[self.active_table].find(
             filter, projection, **options
         )
-=======
-        options["projection"] = projection
-        options["sort"] = sort
-        return self._database[self.active_table].find(filter, **options)
->>>>>>> 9d994dd7
 
     @check_active_table
     @auto_reconnect
     def find_one(self, filter, projection=None, sort=None, **options):
         assert isinstance(filter, dict), "filter must be <dict>"
-<<<<<<< HEAD
         options["sort"] = sort
         return self._database[self.active_table].find_one(
             filter,
             projection,
             **options
         )
-=======
-
-        options["projection"] = projection
-        options["sort"] = sort
-        return self._database[self.active_table].find_one(filter, **options)
->>>>>>> 9d994dd7
 
     @check_active_table
     @auto_reconnect
@@ -259,13 +235,8 @@
 
     @check_active_table
     @auto_reconnect
-<<<<<<< HEAD
     def distinct(self, **options):
         return self._database[self.active_table].distinct(**options)
-=======
-    def distinct(self, *args, **kwargs):
-        return self._database[self.active_table].distinct(*args, **kwargs)
->>>>>>> 9d994dd7
 
     @check_active_table
     @auto_reconnect
@@ -278,22 +249,14 @@
     @auto_reconnect
     def delete_one(self, filter, collation=None, **options):
         options["collation"] = collation
-<<<<<<< HEAD
         return self._database[self.active_table].delete_one(
             filter, **options
         )
-=======
-        return self._database[self.active_table].delete_one(filter, **options)
->>>>>>> 9d994dd7
 
     @check_active_table
     @auto_reconnect
     def delete_many(self, filter, collation=None, **options):
         options["collation"] = collation
-<<<<<<< HEAD
         return self._database[self.active_table].delete_many(
             filter, **options
-        )
-=======
-        return self._database[self.active_table].delete_many(filter, **options)
->>>>>>> 9d994dd7
+        )
import pyblish.api
import os
import clique
import json


class IntegrateFtrackInstance(pyblish.api.InstancePlugin):
    """Collect ftrack component data

    Add ftrack component list to instance.


    """

    order = pyblish.api.IntegratorOrder + 0.48
    label = 'Integrate Ftrack Component'
    families = ["ftrack"]

    family_mapping = {'camera': 'cam',
                      'look': 'look',
                      'mayaAscii': 'scene',
                      'model': 'geo',
                      'rig': 'rig',
                      'setdress': 'setdress',
                      'pointcache': 'cache',
                      'write': 'img',
<<<<<<< HEAD
                      'render': 'render'
                      }

    exclude = []
=======
                      'render': 'render',
                      'review': 'mov'}
>>>>>>> 46a1f54b

    def process(self, instance):
        for ex in self.exclude:
            if ex in instance.data['families']:
                return

        self.log.debug('instance {}'.format(instance))

        assumed_data = instance.data["assumedTemplateData"]
        assumed_version = assumed_data["version"]
        version_number = int(assumed_version)
        family = instance.data['family'].lower()
        asset_type = ''

        asset_type = self.family_mapping[family]

        componentList = []

        dst_list = instance.data['destination_list']

        ft_session = instance.context.data["ftrackSession"]


        for file in instance.data['destination_list']:
            self.log.debug('file {}'.format(file))

        for file in dst_list:
            filename, ext = os.path.splitext(file)
            self.log.debug('dest ext: ' + ext)
            thumbnail = False

            if ext in ['.mov']:
                location = ft_session.query(
                'Location where name is "ftrack.server"').one()
                component_data = {
                    "name": "ftrackreview-mp4",  # Default component name is "main".
                    "metadata": {'ftr_meta': json.dumps({
                    'frameIn': int(instance.data["startFrame"]),
                    'frameOut': int(instance.data["startFrame"]),
                    'frameRate': 25})}
                    }
            elif ext in [".jpg"]:
                component_data = {
                    "name": "thumbnail"  # Default component name is "main".
                    }
                thumbnail = True
                location = ft_session.query(
                'Location where name is "ftrack.server"').one()
            else:
                component_data = {
                    "name": ext[1:]  # Default component name is "main".
                    }

                location = ft_session.query(
                    'Location where name is "ftrack.unmanaged"').one()

            self.log.debug('location {}'.format(location))

            componentList.append({"assettype_data": {
                "short": asset_type,
            },
                "asset_data": {
                "name": instance.data["subset"],
            },
                "assetversion_data": {
                "version": version_number,
            },
                "component_data": component_data,
                "component_path": file,
                'component_location': location,
                "component_overwrite": False,
                "thumbnail": thumbnail
            }
            )

        self.log.debug('componentsList: {}'.format(str(componentList)))
        instance.data["ftrackComponentsList"] = componentList<|MERGE_RESOLUTION|>--- conflicted
+++ resolved
@@ -1,6 +1,5 @@
 import pyblish.api
 import os
-import clique
 import json
 
 
@@ -24,15 +23,9 @@
                       'setdress': 'setdress',
                       'pointcache': 'cache',
                       'write': 'img',
-<<<<<<< HEAD
-                      'render': 'render'
-                      }
-
-    exclude = []
-=======
                       'render': 'render',
                       'review': 'mov'}
->>>>>>> 46a1f54b
+    exclude = []
 
     def process(self, instance):
         for ex in self.exclude:
@@ -55,7 +48,6 @@
 
         ft_session = instance.context.data["ftrackSession"]
 
-
         for file in instance.data['destination_list']:
             self.log.debug('file {}'.format(file))
 
@@ -66,25 +58,25 @@
 
             if ext in ['.mov']:
                 location = ft_session.query(
-                'Location where name is "ftrack.server"').one()
+                    'Location where name is "ftrack.server"').one()
                 component_data = {
                     "name": "ftrackreview-mp4",  # Default component name is "main".
                     "metadata": {'ftr_meta': json.dumps({
-                    'frameIn': int(instance.data["startFrame"]),
-                    'frameOut': int(instance.data["startFrame"]),
-                    'frameRate': 25})}
-                    }
+                        'frameIn': int(instance.data["startFrame"]),
+                        'frameOut': int(instance.data["startFrame"]),
+                        'frameRate': 25})}
+                }
             elif ext in [".jpg"]:
                 component_data = {
                     "name": "thumbnail"  # Default component name is "main".
-                    }
+                }
                 thumbnail = True
                 location = ft_session.query(
-                'Location where name is "ftrack.server"').one()
+                    'Location where name is "ftrack.server"').one()
             else:
                 component_data = {
                     "name": ext[1:]  # Default component name is "main".
-                    }
+                }
 
                 location = ft_session.query(
                     'Location where name is "ftrack.unmanaged"').one()

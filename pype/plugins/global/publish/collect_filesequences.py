"""
Requires:
    environment -> PYPE_PUBLISH_PATHS
    context     -> workspaceDir

Provides:
    context     -> user (str)
    instance    -> new instance
"""

import os
import re
import copy
import json

import pyblish.api
from avalon import api

from pypeapp import PypeLauncher


def collect(root,
            regex=None,
            exclude_regex=None,
            frame_start=None,
            frame_end=None):
    """Collect sequence collections in root"""

    from avalon.vendor import clique

    files = list()
    for filename in os.listdir(root):

        # Must have extension
        ext = os.path.splitext(filename)[1]
        if not ext:
            continue

        # Only files
        if not os.path.isfile(os.path.join(root, filename)):
            continue

        # Include and exclude regex
        if regex and not re.search(regex, filename):
            continue
        if exclude_regex and re.search(exclude_regex, filename):
            continue

        files.append(filename)

    # Match collections
    # Support filenames like: projectX_shot01_0010.tiff with this regex
    pattern = r"(?P<index>(?P<padding>0*)\d+)\.\D+\d?$"
    collections, remainder = clique.assemble(files,
                                             patterns=[pattern],
                                             minimum_items=1)

    # Exclude any frames outside start and end frame.
    for collection in collections:
        for index in list(collection.indexes):
            if frame_start is not None and index < frame_start:
                collection.indexes.discard(index)
                continue
            if frame_end is not None and index > frame_end:
                collection.indexes.discard(index)
                continue

    # Keep only collections that have at least a single frame
    collections = [c for c in collections if c.indexes]

    return collections, remainder


class CollectRenderedFrames(pyblish.api.ContextPlugin):
    """Gather file sequences from working directory

    When "FILESEQUENCE" environment variable is set these paths (folders or
    .json files) are parsed for image sequences. Otherwise the current
    working directory is searched for file sequences.

    The json configuration may have the optional keys:
        asset (str): The asset to publish to. If not provided fall back to
            api.Session["AVALON_ASSET"]
        subset (str): The subset to publish to. If not provided the sequence's
            head (up to frame number) will be used.
        frame_start (int): The start frame for the sequence
        frame_end (int): The end frame for the sequence
        root (str): The path to collect from (can be relative to the .json)
        regex (str): A regex for the sequence filename
        exclude_regex (str): A regex for filename to exclude from collection
        metadata (dict): Custom metadata for instance.data["metadata"]

    """

    order = pyblish.api.CollectorOrder - 0.0001
    targets = ["filesequence"]
    label = "RenderedFrames"
    active = False

    def process(self, context):
        pixel_aspect = 1
        resolution_width = 1920
        resolution_height = 1080
        lut_path = None
        slate_frame = None
        families_data = None
        baked_mov_path = None
        subset = None
        version = None
        frame_start = 0
        frame_end = 0
        new_instance = None

        if os.environ.get("PYPE_PUBLISH_PATHS"):
            paths = os.environ["PYPE_PUBLISH_PATHS"].split(os.pathsep)
            self.log.info("Collecting paths: {}".format(paths))
        else:
            cwd = context.get("workspaceDir", os.getcwd())
            paths = [cwd]

        for path in paths:

            self.log.info("Loading: {}".format(path))

            if path.endswith(".json"):
                # Search using .json configuration
                with open(path, "r") as f:
                    try:
                        data = json.load(f)
                    except Exception as exc:
                        self.log.error(
                            "Error loading json: "
                            "{} - Exception: {}".format(path, exc)
                        )
                        raise

                cwd = os.path.dirname(path)
                root_override = data.get("root")
                frame_start = int(data.get("frameStart"))
                frame_end = int(data.get("frameEnd"))
                subset = data.get("subset")

                if root_override:
                    if os.path.isabs(root_override):
                        root = root_override
                    else:
                        root = os.path.join(cwd, root_override)
                else:
                    root = cwd

                if data.get("ftrack"):
                    f = data.get("ftrack")
                    os.environ["FTRACK_API_USER"] = f["FTRACK_API_USER"]
                    os.environ["FTRACK_API_KEY"] = f["FTRACK_API_KEY"]
                    os.environ["FTRACK_SERVER"] = f["FTRACK_SERVER"]

                metadata = data.get("metadata")
                if metadata:
                    session = metadata.get("session")
                    if session:
                        self.log.info("setting session using metadata")
                        api.Session.update(session)
                        os.environ.update(session)
                    instance = metadata.get("instance")
                    if instance and isinstance(instance, list):
                        instance_family = instance.get("family")
                        pixel_aspect = instance.get("pixelAspect", 1)
                        resolution_width = instance.get(
                            "resolutionWidth", 1920)
                        resolution_height = instance.get(
                            "resolutionHeight", 1080)
                        lut_path = instance.get("lutPath", None)
                        baked_mov_path = instance.get("bakeRenderPath")
                        families_data = instance.get("families")
                        slate_frame = instance.get("slateFrame")
                        version = instance.get("version")
            else:
                # Search in directory
                data = dict()
                root = path

            self.log.info("Collecting: {}".format(root))

            regex = data.get("regex")
            if baked_mov_path:
                regex = "^{}.*$".format(subset)

            if regex:
                self.log.info("Using regex: {}".format(regex))

            if "slate" in families_data:
                frame_start -= 1

            if regex:
                collections, remainder = collect(
                    root=root,
                    regex=regex,
                    exclude_regex=data.get("exclude_regex"),
                    frame_start=frame_start,
                    frame_end=frame_end,
                )

                self.log.info("Found collections: {}".format(collections))
                self.log.info("Found remainder: {}".format(remainder))

            fps = data.get("fps", 25)

            # adding publish comment and intent to context
            context.data["comment"] = data.get("comment", "")
            context.data["intent"] = data.get("intent", "")

            if data.get("user"):
                context.data["user"] = data["user"]

            if data.get("version"):
                version = data.get("version")

            # Get family from the data
            families = data.get("families", ["render"])
            if "ftrack" not in families:
                families.append("ftrack")
            if families_data and "render2d" in families_data:
                families.append("render2d")
            if families_data and "slate" in families_data:
                families.append("slate")

            if not isinstance(instance, list):
                instances = [instance]

            # attachTo must be only on single instance
            if instances[0].get("attachTo"):
                # we need to attach found collections to existing
                # subset version as review represenation.

                for attach in instances[0].get("attachTo"):
                    self.log.info(
                        "Attaching render {}:v{}".format(
                            attach["subset"], attach["version"]))
                    new_instance = context.create_instance(
                        attach["subset"])
                    new_instance.data.update(
                        {
                            "name": attach["subset"],
                            "subset": attach["subset"],
                            "version": attach["version"],
                            "family": 'review',
                            "families": ['review', 'ftrack'],
                            "asset": data.get(
                                "asset", api.Session["AVALON_ASSET"]),
                            "stagingDir": root,
                            "frameStart": frame_start,
                            "frameEnd": frame_end,
                            "fps": fps,
                            "source": data.get("source", ""),
                            "pixelAspect": pixel_aspect,
                            "resolutionWidth": resolution_width,
                            "resolutionHeight": resolution_height
                        })

                    if regex:
                        if "representations" not in new_instance.data:
                            new_instance.data["representations"] = []

                        for collection in collections:
                            self.log.info(
                                "  - adding representation: {}".format(
                                    str(collection))
                            )
                            ext = collection.tail.lstrip(".")

                            representation = {
                                "name": ext,
                                "ext": "{}".format(ext),
                                "files": list(collection),
                                "stagingDir": root,
                                "anatomy_template": "render",
                                "fps": fps,
                                "tags": ["review"],
                            }
                            new_instance.data["representations"].append(
                                representation)
                    else:
                        try:
                            representations = data["metadata"]["instance"]["representations"]  # noqa: E501
                        except KeyError as e:
                            assert False, e
                        new_instance.data["representations"] = representations

            elif subset:
                # if we have subset - add all collections and known
                # reminder as representations

                # take out review family if mov path
                # this will make imagesequence none review

                if baked_mov_path:
                    self.log.info(
                        "Baked mov is available {}".format(
                            baked_mov_path))
                    families.append("review")

                if session['AVALON_APP'] == "maya":
                    families.append("review")

                self.log.info(
                    "Adding representations to subset {}".format(
                        subset))

                new_instance = context.create_instance(subset)
                data = copy.deepcopy(data)

                new_instance.data.update(
                    {
                        "name": subset,
                        "family": families[0],
                        "families": list(families),
                        "subset": subset,
                        "asset": data.get(
                            "asset", api.Session["AVALON_ASSET"]),
                        "stagingDir": root,
                        "frameStart": frame_start,
                        "frameEnd": frame_end,
                        "fps": fps,
                        "source": data.get("source", ""),
                        "pixelAspect": pixel_aspect,
                        "resolutionWidth": resolution_width,
                        "resolutionHeight": resolution_height,
                        "slateFrame": slate_frame,
                        "version": version
                    }
                )

<<<<<<< HEAD
                if "representations" not in new_instance.data:
                    new_instance.data["representations"] = []
=======
                if "representations" not in instance.data:
                    instance.data["representations"] = []

                for collection in collections:
                    self.log.info("  - {}".format(str(collection)))

                    ext = collection.tail.lstrip(".")

                    if "slate" in instance.data["families"]:
                        frame_start += 1

                    representation = {
                        "name": ext,
                        "ext": "{}".format(ext),
                        "files": list(collection),
                        "frameStart": frame_start,
                        "frameEnd": frame_end,
                        "stagingDir": root,
                        "anatomy_template": "render",
                        "fps": fps,
                        "tags": ["review"] if not baked_mov_path else ["thumb-nuke"],
                    }
                    instance.data["representations"].append(
                        representation)
>>>>>>> 95c1ec19

                if regex:
                    for collection in collections:
                        self.log.info("  - {}".format(str(collection)))

                        ext = collection.tail.lstrip(".")

                        if "slate" in new_instance.data["families"]:
                            frame_start += 1

                        representation = {
                            "name": ext,
                            "ext": "{}".format(ext),
                            "files": list(collection),
                            "frameStart": frame_start,
                            "frameEnd": frame_end,
                            "stagingDir": root,
                            "anatomy_template": "render",
                            "fps": fps,
                            "tags": ["review"] if not baked_mov_path else [],
                        }
                        new_instance.data["representations"].append(
                            representation)

                        # filter out only relevant mov in case baked available
                        self.log.debug("__ remainder {}".format(remainder))
                        if baked_mov_path:
                            remainder = [r for r in remainder
                                         if r in baked_mov_path]
                            self.log.debug("__ remainder {}".format(remainder))

                        # process reminders
                        for rem in remainder:
                            # add only known types to representation
                            if rem.split(".")[-1] in ['mov', 'jpg', 'mp4']:
                                self.log.info("  . {}".format(rem))

                                if "slate" in instance.data["families"]:
                                    frame_start += 1

                                tags = ["preview"]

                                if baked_mov_path:
                                    tags.append("delete")

                                representation = {
                                    "name": rem.split(".")[-1],
                                    "ext": "{}".format(rem.split(".")[-1]),
                                    "files": rem,
                                    "stagingDir": root,
                                    "frameStart": frame_start,
                                    "anatomy_template": "render",
                                    "fps": fps,
                                    "tags": tags
                                }
                            new_instance.data["representations"].append(
                                representation)
                else:
                    try:
                        representations = data["metadata"]["instance"]["representations"]  # noqa: E501
                    except KeyError as e:
                        assert False, e

                    new_instance.data["representations"] = representations

            else:
                # we have no subset so we take every collection and create one
                # from it

<<<<<<< HEAD
                if regex:
                    for collection in collections:
                        new_instance = context.create_instance(str(collection))
                        self.log.info(
                            "Creating subset from: %s" % str(collection))

                        # Ensure each instance gets a unique
                        # reference to the data
                        data = copy.deepcopy(data)

                        # If no subset provided, get it from collection's head
                        subset = data.get(
                            "subset", collection.head.rstrip("_. "))

                        # If no start or end frame provided,
                        # get it from collection
                        indices = list(collection.indexes)
                        start = data.get("frameStart", indices[0])
                        end = data.get("frameEnd", indices[-1])

                        ext = list(collection)[0].split(".")[-1]

                        if "review" not in families:
                            families.append("review")

                        new_instance.data.update(
                            {
                                "name": str(collection),
                                "family": families[0],
                                "families": list(families),
                                "subset": subset,
                                "asset": data.get(
                                    "asset", api.Session["AVALON_ASSET"]),
                                "stagingDir": root,
                                "frameStart": start,
                                "frameEnd": end,
                                "fps": fps,
                                "source": data.get("source", ""),
                                "pixelAspect": pixel_aspect,
                                "resolutionWidth": resolution_width,
                                "resolutionHeight": resolution_height,
                                "version": version
                            }
                        )
                        if lut_path:
                            new_instance.data.update({"lutPath": lut_path})
=======
                    # Ensure each instance gets a unique reference to the data
                    data = copy.deepcopy(data)

                    # If no subset provided, get it from collection's head
                    subset = data.get("subset", collection.head.rstrip("_. "))

                    # If no start or end frame provided, get it from collection
                    indices = list(collection.indexes)
                    start = int(data.get("frameStart", indices[0]))
                    end = int(data.get("frameEnd", indices[-1]))
>>>>>>> 95c1ec19

                        new_instance.append(collection)
                        new_instance.context.data["fps"] = fps

                        if "representations" not in new_instance.data:
                            new_instance.data["representations"] = []

                        representation = {
                            "name": ext,
                            "ext": "{}".format(ext),
                            "files": list(collection),
                            "frameStart": start,
                            "frameEnd": end,
                            "stagingDir": root,
                            "anatomy_template": "render",
                            "fps": fps,
                            "tags": ["review"],
                        }
                        new_instance.data["representations"].append(
                            representation)

                        # temporary ... allow only beauty on ftrack
                        if session['AVALON_APP'] == "maya":
                            AOV_filter = ['beauty']
                            for aov in AOV_filter:
                                if aov not in new_instance.data['subset']:
                                    new_instance.data['families'].remove(
                                        'review')
                                    new_instance.data['families'].remove(
                                        'ftrack')
                                    representation["tags"].remove('review')
                else:
                    data = copy.deepcopy(data)
                    if not isinstance(data["metadata"]["instance"], list):
                        instances = [data["metadata"]["instance"]]
                    for instance in instances:
                        subset = instance["subset"]
                        task = data["metadata"]["session"]["AVALON_TASK"]
                        new_subset_name = 'render{}{}{}{}'.format(
                            task[0].upper(), task[1:],
                            subset[0].upper(), subset[1:])

                        self.log.info(
                            "Creating new subset: {}".format(new_subset_name))
                        new_instance = context.create_instance(new_subset_name)

                        new_instance.data.update(
                            {
                                "name": new_subset_name,
                                "family": 'render',
                                "families": data["metadata"]["families"],
                                "subset": new_subset_name,
                                "asset": data.get(
                                    "asset", api.Session["AVALON_ASSET"]),
                                "stagingDir": root,
                                "frameStart": frame_start,
                                "frameEnd": frame_end,
                                "fps": fps,
                                "source": data.get("source", ""),
                                "pixelAspect": pixel_aspect,
                                "resolutionWidth": resolution_width,
                                "resolutionHeight": resolution_height,
                                "slateFrame": slate_frame
                            }
                        )
                        new_instance.data["representations"] = instance["representations"]  # noqa: E501

            if new_instance is not None:
                self.log.info("remapping paths ...")
                new_instance.data["representations"] = [PypeLauncher().path_remapper(data=r) for r in new_instance.data["representations"]]  # noqa: E501
                self.log.debug(
                    "__ representations {}".format(
                        new_instance.data["representations"]))
                self.log.debug(
                    "__ instance.data {}".format(new_instance.data))
            else:
                self.log.error("nothing collected")<|MERGE_RESOLUTION|>--- conflicted
+++ resolved
@@ -330,10 +330,6 @@
                     }
                 )
 
-<<<<<<< HEAD
-                if "representations" not in new_instance.data:
-                    new_instance.data["representations"] = []
-=======
                 if "representations" not in instance.data:
                     instance.data["representations"] = []
 
@@ -358,7 +354,6 @@
                     }
                     instance.data["representations"].append(
                         representation)
->>>>>>> 95c1ec19
 
                 if regex:
                     for collection in collections:
@@ -428,54 +423,6 @@
                 # we have no subset so we take every collection and create one
                 # from it
 
-<<<<<<< HEAD
-                if regex:
-                    for collection in collections:
-                        new_instance = context.create_instance(str(collection))
-                        self.log.info(
-                            "Creating subset from: %s" % str(collection))
-
-                        # Ensure each instance gets a unique
-                        # reference to the data
-                        data = copy.deepcopy(data)
-
-                        # If no subset provided, get it from collection's head
-                        subset = data.get(
-                            "subset", collection.head.rstrip("_. "))
-
-                        # If no start or end frame provided,
-                        # get it from collection
-                        indices = list(collection.indexes)
-                        start = data.get("frameStart", indices[0])
-                        end = data.get("frameEnd", indices[-1])
-
-                        ext = list(collection)[0].split(".")[-1]
-
-                        if "review" not in families:
-                            families.append("review")
-
-                        new_instance.data.update(
-                            {
-                                "name": str(collection),
-                                "family": families[0],
-                                "families": list(families),
-                                "subset": subset,
-                                "asset": data.get(
-                                    "asset", api.Session["AVALON_ASSET"]),
-                                "stagingDir": root,
-                                "frameStart": start,
-                                "frameEnd": end,
-                                "fps": fps,
-                                "source": data.get("source", ""),
-                                "pixelAspect": pixel_aspect,
-                                "resolutionWidth": resolution_width,
-                                "resolutionHeight": resolution_height,
-                                "version": version
-                            }
-                        )
-                        if lut_path:
-                            new_instance.data.update({"lutPath": lut_path})
-=======
                     # Ensure each instance gets a unique reference to the data
                     data = copy.deepcopy(data)
 
@@ -486,7 +433,6 @@
                     indices = list(collection.indexes)
                     start = int(data.get("frameStart", indices[0]))
                     end = int(data.get("frameEnd", indices[-1]))
->>>>>>> 95c1ec19
 
                         new_instance.append(collection)
                         new_instance.context.data["fps"] = fps

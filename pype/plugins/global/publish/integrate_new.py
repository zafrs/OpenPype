--- conflicted
+++ resolved
@@ -495,17 +495,10 @@
     def hardlink_file(self, src, dst):
         dirname = os.path.dirname(dst)
 
-<<<<<<< HEAD
         src = str(Path(src).resolve())
         drive, _path = os.path.splitdrive(dst)
         unc = Path(drive).resolve()
-        dst = str(unc / _path)
-=======
-        src = Path(src).resolve()
-        drive, _path = os.path.splitdrive(dst)
-        unc = Path(drive).resolve()
         dst = str(unc) + _path
->>>>>>> c55a182e
 
         try:
             os.makedirs(dirname)

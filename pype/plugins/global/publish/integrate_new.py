import os
from os.path import getsize
import logging
import sys
import clique
import errno
import pyblish.api
from avalon import api, io
from avalon.vendor import filelink

# this is needed until speedcopy for linux is fixed
if sys.platform == "win32":
    from speedcopy import copyfile
else:
    from shutil import copyfile

log = logging.getLogger(__name__)


class IntegrateAssetNew(pyblish.api.InstancePlugin):
    """Resolve any dependency issues

    This plug-in resolves any paths which, if not updated might break
    the published file.

    The order of families is important, when working with lookdev you want to
    first publish the texture, update the texture paths in the nodes and then
    publish the shading network. Same goes for file dependent assets.

    Requirements for instance to be correctly integrated

    instance.data['representations'] - must be a list and each member
    must be a dictionary with following data:
        'files': list of filenames for sequence, string for single file.
                 Only the filename is allowed, without the folder path.
        'stagingDir': "path/to/folder/with/files"
        'name': representation name (usually the same as extension)
        'ext': file extension
    optional data
        'anatomy_template': 'publish' or 'render', etc.
                            template from anatomy that should be used for
                            integrating this file. Only the first level can
                            be specified right now.
        "frameStart"
        "frameEnd"
        'fps'
    """

    label = "Integrate Asset New"
    order = pyblish.api.IntegratorOrder
    families = ["workfile",
                "pointcache",
                "camera",
                "animation",
                "model",
                "mayaAscii",
                "setdress",
                "layout",
                "ass",
                "vdbcache",
                "scene",
                "vrayproxy",
                "render",
                "imagesequence",
                "review",
                "rendersetup",
                "rig",
                "plate",
                "look",
                "lut",
                "audio",
                "yetiRig",
                "yeticache",
                "nukenodes",
                "gizmo",
                "source",
                "matchmove",
                "image"
                ]
    exclude_families = ["clip"]

    def process(self, instance):

        if [ef for ef in self.exclude_families
                if instance.data["family"] in ef]:
            return

        self.register(instance)

        self.log.info("Integrating Asset in to the database ...")
        self.log.info("instance.data: {}".format(instance.data))
        if instance.data.get('transfer', True):
            self.integrate(instance)

    def register(self, instance):
        # Required environment variables
        PROJECT = api.Session["AVALON_PROJECT"]
        ASSET = instance.data.get("asset") or api.Session["AVALON_ASSET"]
        TASK = instance.data.get("task") or api.Session["AVALON_TASK"]
        LOCATION = api.Session["AVALON_LOCATION"]

        context = instance.context
        # Atomicity
        #
        # Guarantee atomic publishes - each asset contains
        # an identical set of members.
        #     __
        #    /     o
        #   /       \
        #  |    o    |
        #   \       /
        #    o   __/
        #
        # for result in context.data["results"]:
        #     if not result["success"]:
        #         self.log.debug(result)
        #         exc_type, exc_value, exc_traceback = result["error_info"]
        #         extracted_traceback = traceback.extract_tb(exc_traceback)[-1]
        #         self.log.debug(
        #             "Error at line {}: \"{}\"".format(
        #                 extracted_traceback[1], result["error"]
        #             )
        #         )
        # assert all(result["success"] for result in context.data["results"]),(
        #     "Atomicity not held, aborting.")

        # Assemble
        #
        #       |
        #       v
        #  --->   <----
        #       ^
        #       |
        #
        stagingdir = instance.data.get("stagingDir")
        if not stagingdir:
            self.log.info('''{} is missing reference to staging
                            directory Will try to get it from
                            representation'''.format(instance))

        # extra check if stagingDir actually exists and is available

        self.log.debug("Establishing staging directory @ %s" % stagingdir)

        # Ensure at least one file is set up for transfer in staging dir.
        repres = instance.data.get("representations", None)
        assert repres, "Instance has no files to transfer"
        assert isinstance(repres, (list, tuple)), (
            "Instance 'files' must be a list, got: {0}".format(repres)
        )

        # FIXME: io is not initialized at this point for shell host
        io.install()
        project = io.find_one({"type": "project"})

        asset = io.find_one({"type": "asset",
                             "name": ASSET,
                             "parent": project["_id"]})

        assert all([project, asset]), ("Could not find current project or "
                                       "asset '%s'" % ASSET)

        subset = self.get_subset(asset, instance)

        # get next version
        latest_version = io.find_one({"type": "version",
                                      "parent": subset["_id"]},
                                     {"name": True},
                                     sort=[("name", -1)])

        next_version = 1
        if latest_version is not None:
            next_version += latest_version["name"]

        if instance.data.get('version'):
            next_version = int(instance.data.get('version'))

        self.log.debug("Next version: v{0:03d}".format(next_version))

        version_data = self.create_version_data(context, instance)

        version_data_instance = instance.data.get('versionData')

        if version_data_instance:
            version_data.update(version_data_instance)

        version = self.create_version(subset=subset,
                                      version_number=next_version,
                                      locations=[LOCATION],
                                      data=version_data)

        self.log.debug("Creating version ...")
        existing_version = io.find_one({
            'type': 'version',
            'parent': subset["_id"],
            'name': next_version
        })
        if existing_version is None:
            version_id = io.insert_one(version).inserted_id
        else:
            io.update_many({
                'type': 'version',
                'parent': subset["_id"],
                'name': next_version
            }, {'$set': version}
            )
            version_id = existing_version['_id']
        instance.data['version'] = version['name']

        # Write to disk
        #          _
        #         | |
        #        _| |_
        #    ____\   /
        #   |\    \ / \
        #   \ \    v   \
        #    \ \________.
        #     \|________|
        #
        root = api.registered_root()
        hierarchy = ""
        parents = io.find_one({
            "type": 'asset',
            "name": ASSET
        })['data']['parents']
        if parents and len(parents) > 0:
            # hierarchy = os.path.sep.join(hierarchy)
            hierarchy = os.path.join(*parents)

        anatomy = instance.context.data['anatomy']

        # Find the representations to transfer amongst the files
        # Each should be a single representation (as such, a single extension)
        representations = []
        destination_list = []
        template_name = 'publish'
        if 'transfers' not in instance.data:
            instance.data['transfers'] = []

        for idx, repre in enumerate(instance.data["representations"]):

            # Collection
            #   _______
            #  |______|\
            # |      |\|
            # |       ||
            # |       ||
            # |       ||
            # |_______|
            #
            # create template data for Anatomy
            template_data = {"root": root,
                             "project": {"name": PROJECT,
                                         "code": project['data']['code']},
                             "silo": asset.get('silo'),
                             "task": TASK,
                             "asset": ASSET,
                             "family": instance.data['family'],
                             "subset": subset["name"],
                             "version": int(version["name"]),
                             "hierarchy": hierarchy}

            resolution_width = repre.get("resolutionWidth")
            resolution_height = repre.get("resolutionHeight")
            fps = instance.data.get("fps")

            if resolution_width:
                template_data["resolution_width"] = resolution_width
            if resolution_width:
                template_data["resolution_height"] = resolution_height
            if resolution_width:
                template_data["fps"] = fps

            files = repre['files']
            if repre.get('stagingDir'):
                stagingdir = repre['stagingDir']
            if repre.get('anatomy_template'):
                template_name = repre['anatomy_template']
            template = os.path.normpath(
                anatomy.templates[template_name]["path"])

            sequence_repre = isinstance(files, list)

            if sequence_repre:
                src_collections, remainder = clique.assemble(files)
                self.log.debug(
                    "src_tail_collections: {}".format(str(src_collections)))
                src_collection = src_collections[0]

                # Assert that each member has identical suffix
                src_head = src_collection.format("{head}")
                src_tail = src_collection.format("{tail}")

                # fix dst_padding
                valid_files = [x for x in files if src_collection.match(x)]
                padd_len = len(
                    valid_files[0].replace(src_head, "").replace(src_tail, "")
                )
                src_padding_exp = "%0{}d".format(padd_len)

                test_dest_files = list()
                for i in [1, 2]:
                    template_data["representation"] = repre['ext']
                    template_data["frame"] = src_padding_exp % i
                    anatomy_filled = anatomy.format(template_data)

                    test_dest_files.append(
                        os.path.normpath(
                            anatomy_filled[template_name]["path"])
                    )

                self.log.debug(
                    "test_dest_files: {}".format(str(test_dest_files)))

                dst_collections, remainder = clique.assemble(test_dest_files)
                dst_collection = dst_collections[0]
                dst_head = dst_collection.format("{head}")
                dst_tail = dst_collection.format("{tail}")

                index_frame_start = None

                if repre.get("frameStart"):
                    frame_start_padding = len(str(
                        repre.get("frameEnd")))
                    index_frame_start = int(repre.get("frameStart"))

                # exception for slate workflow
                if "slate" in instance.data["families"]:
                    index_frame_start -= 1

                dst_padding_exp = src_padding_exp
                dst_start_frame = None
                for i in src_collection.indexes:
                    src_padding = src_padding_exp % i

                    # for adding first frame into db
                    if not dst_start_frame:
                        dst_start_frame = src_padding

                    src_file_name = "{0}{1}{2}".format(
                        src_head, src_padding, src_tail)

                    dst_padding = src_padding_exp % i

                    if index_frame_start:
                        dst_padding_exp = "%0{}d".format(frame_start_padding)
                        dst_padding = dst_padding_exp % index_frame_start
                        index_frame_start += 1

                    dst = "{0}{1}{2}".format(
                            dst_head,
                            dst_padding,
                            dst_tail).replace("..", ".")

                    self.log.debug("destination: `{}`".format(dst))
                    src = os.path.join(stagingdir, src_file_name)

                    self.log.debug("source: {}".format(src))
                    instance.data["transfers"].append([src, dst])

                dst = "{0}{1}{2}".format(
                    dst_head,
                    dst_start_frame,
                    dst_tail).replace("..", ".")
                repre['published_path'] = self.unc_convert(dst)

            else:
                # Single file
                #  _______
                # |      |\
                # |       |
                # |       |
                # |       |
                # |_______|
                #
                template_data.pop("frame", None)
                fname = files
                assert not os.path.isabs(fname), (
                    "Given file name is a full path"
                )

                template_data["representation"] = repre['ext']

                if repre.get("outputName"):
                    template_data["output"] = repre['outputName']

                src = os.path.join(stagingdir, fname)
                anatomy_filled = anatomy.format(template_data)
                dst = os.path.normpath(
                    anatomy_filled[template_name]["path"]).replace("..", ".")

                instance.data["transfers"].append([src, dst])

                repre['published_path'] = self.unc_convert(dst)
                self.log.debug("__ dst: {}".format(dst))

            representation = {
                "schema": "pype:representation-2.0",
                "type": "representation",
                "parent": version_id,
                "name": repre['name'],
                "data": {'path': dst, 'template': template},
                "dependencies": instance.data.get("dependencies", "").split(),

                # Imprint shortcut to context
                # for performance reasons.
                "context": {
                    "root": root,
                    "project": {"name": PROJECT,
                                "code": project['data']['code']},
                    'task': TASK,
                    "silo": asset.get('silo'),
                    "asset": ASSET,
                    "family": instance.data['family'],
                    "subset": subset["name"],
                    "version": version["name"],
                    "hierarchy": hierarchy,
                    "representation": repre['ext']
                }
            }

            if repre.get("outputName"):
                representation["context"]["output"] = repre['outputName']

            if sequence_repre and repre.get("frameStart"):
                representation['context']['frame'] = src_padding_exp % int(repre.get("frameStart"))

            self.log.debug("__ representation: {}".format(representation))
            destination_list.append(dst)
            self.log.debug("__ destination_list: {}".format(destination_list))
            instance.data['destination_list'] = destination_list
            representations.append(representation)
            self.log.debug("__ representations: {}".format(representations))

        self.log.debug("__ representations: {}".format(representations))
        for rep in instance.data["representations"]:
            self.log.debug("__ represNAME: {}".format(rep['name']))
            self.log.debug("__ represPATH: {}".format(rep['published_path']))
        io.insert_many(representations)
        # self.log.debug("Representation: {}".format(representations))
        self.log.info("Registered {} items".format(len(representations)))

    def integrate(self, instance):
        """ Move the files.

            Through `instance.data["transfers"]`

            Args:
                instance: the instance to integrate
        """
        transfers = instance.data.get("transfers", list())

        for src, dest in transfers:
            if os.path.normpath(src) != os.path.normpath(dest):
                self.copy_file(src, dest)

        transfers = instance.data.get("transfers", list())
        for src, dest in transfers:
            self.copy_file(src, dest)

        # Produce hardlinked copies
        # Note: hardlink can only be produced between two files on the same
        # server/disk and editing one of the two will edit both files at once.
        # As such it is recommended to only make hardlinks between static files
        # to ensure publishes remain safe and non-edited.
        hardlinks = instance.data.get("hardlinks", list())
        for src, dest in hardlinks:
            self.log.debug("Hardlinking file .. {} -> {}".format(src, dest))
            self.hardlink_file(src, dest)

    def unc_convert(self, path):
        self.log.debug("> __ path: `{}`".format(path))
        drive, _path = os.path.splitdrive(path)
        self.log.debug("> __ drive, _path: `{}`, `{}`".format(drive, _path))

        if not os.path.exists(drive + "/"):
            self.log.info("Converting to unc from environments ..")

            path_replace = os.getenv("PYPE_STUDIO_PROJECTS_PATH")
            path_mount = os.getenv("PYPE_STUDIO_PROJECTS_MOUNT")

            if "/" in path_mount:
                path = path.replace(path_mount[0:-1], path_replace)
            else:
                path = path.replace(path_mount, path_replace)
        return path

    def copy_file(self, src, dst):
        """ Copy given source to destination

        Arguments:
            src (str): the source file which needs to be copied
            dst (str): the destination of the sourc file
        Returns:
            None
        """
        src = self.unc_convert(src)
        dst = self.unc_convert(dst)

        self.log.debug("Copying file .. {} -> {}".format(src, dst))
        dirname = os.path.dirname(dst)
        try:
            os.makedirs(dirname)
        except OSError as e:
            if e.errno == errno.EEXIST:
                pass
            else:
                self.log.critical("An unexpected error occurred.")
                raise

        # copy file with speedcopy and check if size of files are simetrical
        while True:
            copyfile(src, dst)
            if str(getsize(src)) in str(getsize(dst)):
                break

    def hardlink_file(self, src, dst):
        dirname = os.path.dirname(dst)
<<<<<<< HEAD

        src = self.unc_convert(src)
        dst = self.unc_convert(dst)

=======
        src = Path(src).resolve()
        drive, _path = os.path.splitdrive(dst)
        unc = Path(drive).resolve()
        dst = str(unc / _path)
>>>>>>> 06ed617d
        try:
            os.makedirs(dirname)
        except OSError as e:
            if e.errno == errno.EEXIST:
                pass
            else:
                self.log.critical("An unexpected error occurred.")
                raise

        filelink.create(src, dst, filelink.HARDLINK)

    def get_subset(self, asset, instance):
        subset = io.find_one({"type": "subset",
                              "parent": asset["_id"],
                              "name": instance.data["subset"]})

        if subset is None:
            subset_name = instance.data["subset"]
            self.log.info("Subset '%s' not found, creating.." % subset_name)
            self.log.debug("families.  %s" % instance.data.get('families'))
            self.log.debug(
                "families.  %s" % type(instance.data.get('families')))

            _id = io.insert_one({
                "schema": "pype:subset-3.0",
                "type": "subset",
                "name": subset_name,
                "data": {
                    "families": instance.data.get('families')
                    },
                "parent": asset["_id"]
            }).inserted_id

            subset = io.find_one({"_id": _id})

        # add group if available
        if instance.data.get("subsetGroup"):
            io.update_many({
                'type': 'subset',
                '_id': io.ObjectId(subset["_id"])
            }, {'$set': {'data.subsetGroup':
                instance.data.get('subsetGroup')}}
            )

        return subset

    def create_version(self, subset, version_number, locations, data=None):
        """ Copy given source to destination

        Args:
            subset (dict): the registered subset of the asset
            version_number (int): the version number
            locations (list): the currently registered locations

        Returns:
            dict: collection of data to create a version
        """
        # Imprint currently registered location
        version_locations = [location for location in locations if
                             location is not None]

        return {"schema": "pype:version-3.0",
                "type": "version",
                "parent": subset["_id"],
                "name": version_number,
                "locations": version_locations,
                "data": data}

    def create_version_data(self, context, instance):
        """Create the data collection for the version

        Args:
            context: the current context
            instance: the current instance being published

        Returns:
            dict: the required information with instance.data as key
        """

        families = []
        current_families = instance.data.get("families", list())
        instance_family = instance.data.get("family", None)

        if instance_family is not None:
            families.append(instance_family)
        families += current_families

        self.log.debug("Registered root: {}".format(api.registered_root()))
        # create relative source path for DB
        try:
            source = instance.data['source']
        except KeyError:
            source = context.data["currentFile"]
            source = source.replace(os.getenv("PYPE_STUDIO_PROJECTS_MOUNT"),
                                    api.registered_root())
            relative_path = os.path.relpath(source, api.registered_root())
            source = os.path.join("{root}", relative_path).replace("\\", "/")

        self.log.debug("Source: {}".format(source))
        version_data = {"families": families,
                        "time": context.data["time"],
                        "author": context.data["user"],
                        "source": source,
                        "comment": context.data.get("comment"),
                        "machine": context.data.get("machine"),
                        "fps": context.data.get(
                            "fps", instance.data.get("fps"))}

        # Include optional data if present in
        optionals = [
            "frameStart", "frameEnd", "step", "handles",
            "handleEnd", "handleStart", "sourceHashes"
        ]
        for key in optionals:
            if key in instance.data:
                version_data[key] = instance.data[key]

        return version_data<|MERGE_RESOLUTION|>--- conflicted
+++ resolved
@@ -516,17 +516,10 @@
 
     def hardlink_file(self, src, dst):
         dirname = os.path.dirname(dst)
-<<<<<<< HEAD
 
         src = self.unc_convert(src)
         dst = self.unc_convert(dst)
 
-=======
-        src = Path(src).resolve()
-        drive, _path = os.path.splitdrive(dst)
-        unc = Path(drive).resolve()
-        dst = str(unc / _path)
->>>>>>> 06ed617d
         try:
             os.makedirs(dirname)
         except OSError as e:

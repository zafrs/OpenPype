{
    "key": "project",
    "type": "dict",
    "children": [
    {
        "type": "anatomy",
        "key": "project_anatomy",
        "children": [
        {
<<<<<<< HEAD
            "type": "anatomy_roots",
            "key": "roots",
            "is_file": true
        },
        {
            "type": "schema",
            "name": "schema_anatomy_templates"
        },
        {
            "type": "schema",
            "name": "schema_anatomy_attributes"
        },
        {
            "type": "schema",
            "name": "schema_anatomy_imageio"
        }]
    },
    {
        "type": "dict",
        "key": "project_settings",
        "children": [
        {
            "type": "schema",
            "name": "schema_project_global"
        },
        {
            "type": "schema",
            "name": "schema_project_ftrack"
        },
        {
            "type": "schema",
            "name": "schema_project_maya"
        },
        {
            "type": "schema",
            "name": "schema_project_nuke"
        },
        {
            "type": "schema",
            "name": "schema_project_hiero"
        },
        {
            "type": "schema",
            "name": "schema_project_harmony"
        },
        {
            "type": "schema",
            "name": "schema_project_celaction"
        },
        {
            "type": "schema",
            "name": "schema_project_resolve"
        },
        {
            "type": "schema",
            "name": "schema_project_standalonepublisher"
        },
        {
            "type": "schema",
            "name": "schema_project_unreal"
        }]
    }]
=======
            "type": "anatomy",
            "key": "project_anatomy",
            "children": [
                {
                    "type": "anatomy_roots",
                    "key": "roots",
                    "is_file": true
                },
                {
                    "type": "schema",
                    "name": "schema_anatomy_templates"
                },
                {
                    "type": "schema",
                    "name": "schema_anatomy_attributes"
                },
                {
                    "type": "schema",
                    "name": "schema_anatomy_imageio"
                }
            ]
        },
        {
            "type": "dict",
            "key": "project_settings",
            "children": [
                {
                    "type": "schema",
                    "name": "schema_project_global"
                },
                {
                    "type": "schema",
                    "name": "schema_project_ftrack"
                },
                {
                    "type": "schema",
                    "name": "schema_project_maya"
                },
                {
                    "type": "schema",
                    "name": "schema_project_nuke"
                },
                {
                    "type": "schema",
                    "name": "schema_project_hiero"
                },
                {
                    "type": "schema",
                    "name": "schema_project_harmony"
                },
                {
                    "type": "schema",
                    "name": "schema_project_celaction"
                },
                {
                    "type": "schema",
                    "name": "schema_project_resolve"
                },
                {
                    "type": "schema",
                    "name": "schema_project_standalonepublisher"
                },
                {
                    "type": "schema",
                    "name": "schema_project_unreal"
                }
            ]
        }
    ]
>>>>>>> 09ac9d38
}<|MERGE_RESOLUTION|>--- conflicted
+++ resolved
@@ -2,75 +2,7 @@
     "key": "project",
     "type": "dict",
     "children": [
-    {
-        "type": "anatomy",
-        "key": "project_anatomy",
-        "children": [
         {
-<<<<<<< HEAD
-            "type": "anatomy_roots",
-            "key": "roots",
-            "is_file": true
-        },
-        {
-            "type": "schema",
-            "name": "schema_anatomy_templates"
-        },
-        {
-            "type": "schema",
-            "name": "schema_anatomy_attributes"
-        },
-        {
-            "type": "schema",
-            "name": "schema_anatomy_imageio"
-        }]
-    },
-    {
-        "type": "dict",
-        "key": "project_settings",
-        "children": [
-        {
-            "type": "schema",
-            "name": "schema_project_global"
-        },
-        {
-            "type": "schema",
-            "name": "schema_project_ftrack"
-        },
-        {
-            "type": "schema",
-            "name": "schema_project_maya"
-        },
-        {
-            "type": "schema",
-            "name": "schema_project_nuke"
-        },
-        {
-            "type": "schema",
-            "name": "schema_project_hiero"
-        },
-        {
-            "type": "schema",
-            "name": "schema_project_harmony"
-        },
-        {
-            "type": "schema",
-            "name": "schema_project_celaction"
-        },
-        {
-            "type": "schema",
-            "name": "schema_project_resolve"
-        },
-        {
-            "type": "schema",
-            "name": "schema_project_standalonepublisher"
-        },
-        {
-            "type": "schema",
-            "name": "schema_project_unreal"
-        }]
-    }]
-=======
             "type": "anatomy",
             "key": "project_anatomy",
             "children": [
@@ -140,5 +72,4 @@
             ]
         }
     ]
->>>>>>> 09ac9d38
 }
--- conflicted
+++ resolved
@@ -110,10 +110,6 @@
                 )
 
 
-<<<<<<< HEAD
-class ApplicationLaunchFailed(Exception):
-    pass
-=======
 class ApplicationAction(api.Action):
     """Pype's application launcher
 
@@ -188,5 +184,4 @@
         except ApplicationLaunchFailed as exc:
             msg = str(exc)
             self.log.warning(msg, exc_info=True)
-            self._show_message_box("Application launch failed", msg)
->>>>>>> 14b21e10
+            self._show_message_box("Application launch failed", msg)
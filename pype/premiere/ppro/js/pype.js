--- conflicted
+++ resolved
@@ -3,21 +3,32 @@
 
 class Pype {
     constructor() {
-        var self = this;
+        
         this.csi = new CSInterface();
         this.outputId = $("#output");
 
         this.rootFolderPath = this.csi.getSystemPath(SystemPath.EXTENSION);
         var extensionRoot = this.rootFolderPath + "/jsx/";
         this.progress("Loading premiere.jsx", true);
-        this.csi.evalScript('$.evalFile("' + extensionRoot + '/PPRO/Premiere.jsx");');
-        this.progress("Loading pype.jsx", true);
-        this.csi.evalScript('$.evalFile("' + extensionRoot + 'pype.jsx");');
-        this.progress("Loading batchRenamer.jsx", true);
-        this.csi.evalScript('$.evalFile("' + extensionRoot + 'batchRenamer.jsx");');
-
+        this.csi.evalScript('$.evalFile("' + extensionRoot + '/PPRO/Premiere.jsx");', () => {
+            this.progress("Loading pype.jsx", true);
+            this.csi.evalScript('$.evalFile("' + extensionRoot + 'pype.jsx");', () => {
+                this.progress("Loading batchRenamer.jsx", true);
+                this.csi.evalScript('$.evalFile("' + extensionRoot + 'batchRenamer.jsx");', () => {
+                    this._initialize();
+                });
+            });
+        });
+    }
+        
+    _initialize() {
+        var self = this;
         // get environment
         this.csi.evalScript('$.pype.getProjectFileData();', (result) => {
+            if (result == "EvalScript error.") {
+                this.error("Cannot get project data.");
+                throw "Cannot get project data";
+            }
             process.env.EXTENSION_PATH = this.rootFolderPath;
             this.env = process.env;
             var resultData = JSON.parse(result);
@@ -46,8 +57,8 @@
     rename () {
         let $renameId = $('#rename');
         let data = {};
-        data.ep = $renameId('input[name=episode]').val();
-        data.epSuffix = $renameId('input[name=ep_suffix]').val();
+        data.ep = $('input[name=episode]', $renameId).val();
+        data.epSuffix = $('input[name=ep_suffix]', $renameId).val();
 
         if (!data.ep) {
           this.csi.evalScript('$.pype.alert_message("' + 'Need to fill episode code' + '")');
@@ -90,10 +101,10 @@
      */
     _gatherPublishUI() {
         let publishId = $('#publish');
-        let uiVersionUp = publishId.querySelector('input[name=version-up]');
-        let uiAudioOnly = publishId.querySelector('input[name=audio-only]');
-        let uiJsonSendPath = publishId.querySelector('input[name=send-path]');
-        let uiJsonGetPath = publishId.querySelector('input[name=get-path]');
+        let uiVersionUp = $('input[name=version-up]', publishId);
+        let uiAudioOnly = $('input[name=audio-only]', publishId);
+        let uiJsonSendPath = $('input[name=send-path]', publishId);
+        let uiJsonGetPath = $('input[name=get-path]', publishId);
         this.publishUI = {
             "versionUp": uiVersionUp.prop('checked'),
             "audioOnly": uiAudioOnly.prop('checked'),
@@ -148,9 +159,11 @@
                 let jsonContent = JSON.parse(result);
                 if (self.publishUI.jsonSendPath == "") {
                     self.publishUI.jsonSendPath = self.stagingDir + "\\publishSend.json";
+                    $('#publish input[name=send-path]').val(self.publishUI.jsonSendPath);
                 }
                 if (self.publishUI.jsonGetPath == "") {
                     self.publishUI.jsonGetPath = self.stagingDir + "_publishGet.json";
+                    $('#publish input[name=get-path]').val(self.publishUI.jsonGetPath);
                 }
                 jsonfile.writeFile(self.publishUI.jsonSendPath, jsonContent);
                 resolve(result);
@@ -192,9 +205,6 @@
                     this._encodeRepresentation(JSON.parse(result))
                     .then(result => {
                       console.log('printing result from enconding.. ' + result);
-                      // here jsonSetPath and jsonGetPath are set to gui
-                      this.uiJsonSendPath.value = this.publishUI.jsonSendPath;
-                      this.uiJsonGetPath.value = this.publishUI.jsonGetPath;
                     })
                     .catch(error => {
                         this.error(`failed to encode: ${error}`);
@@ -202,14 +212,11 @@
                 }, error => {
                     this.error(`failed to publish: ${error}`);
                 });
-<<<<<<< HEAD
                 this.progress("waiting for result", true);
-=======
                 // here jsonSetPath and jsonGetPath are set to gui
-                this.uiJsonSendPath.value = "";
-                this.uiJsonGetPath.value = "";
-                console.log("waiting for result");
->>>>>>> ddbc57d2
+                $('#publish input[name=send-path]').val("");
+                $('#publish input[name=get-path]').val("");
+
             });
         } else {
             // load request

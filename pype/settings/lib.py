--- conflicted
+++ resolved
@@ -440,11 +440,7 @@
     return result
 
 
-<<<<<<< HEAD
 def get_default_anatomy_settings():
-=======
-def get_default_project_anatomy_data(clear_metadata=True):
->>>>>>> 9bc7a0f5
     """Project anatomy data with applied studio's default project overrides."""
     default_values = get_default_settings()[PROJECT_ANATOMY_KEY]
     studio_values = get_studio_project_anatomy_overrides()
@@ -454,12 +450,8 @@
     return result
 
 
-<<<<<<< HEAD
 
 def get_anatomy_settings(project_name):
-=======
-def get_anatomy_data(project_name, clear_metadata=True):
->>>>>>> 9bc7a0f5
     """Project anatomy data with applied studio and project overrides."""
     if not project_name:
         raise ValueError(
@@ -467,11 +459,7 @@
             "`get_default_anatomy_settings` to get project defaults."
         )
 
-<<<<<<< HEAD
     studio_overrides = get_default_anatomy_settings()
-=======
-    studio_overrides = get_default_project_anatomy_data(False)
->>>>>>> 9bc7a0f5
     project_overrides = get_project_anatomy_overrides(project_name)
 
     result = apply_overrides(studio_overrides, project_overrides)

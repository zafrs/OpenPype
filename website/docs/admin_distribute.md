--- conflicted
+++ resolved
@@ -32,13 +32,8 @@
 
 #### Automatic Updates
 
-<<<<<<< HEAD
-Everytime and Artist launches OpenPype on their workstation, it will look to a pre-defined 
+Every time and Artist launches OpenPype on their workstation, it will look to a pre-defined 
 [openPype update location](admin_settings_system.md#openpype-deployment-control) for any versions that are newer than the
-=======
-Every time an Artist launches OpenPype on their workstation, it will look to a pre-defined 
-[openPype update location](#self) for any versions that are newer than the
->>>>>>> 93201baf
 latest, locally installed version. If such version is found, it will be downloaded,  
 automatically extracted to the correct place and launched. This will become the default 
 version to run for the artist, until a higher version is detected in the update location again.

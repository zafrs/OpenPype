--- conflicted
+++ resolved
@@ -327,7 +327,6 @@
     # TODO move additional paths to `boot` part when OPENPYPE_ROOT will point
     # to same hierarchy from code and from frozen OpenPype
     additional_paths = [
-<<<<<<< HEAD
         # add OpenPype tools
         os.path.join(os.environ["PYPE_ROOT"], "openpype", "tools"),
         # add common OpenPype vendor
@@ -335,15 +334,6 @@
         os.path.join(
             os.environ["PYPE_ROOT"],
             "openpype",
-=======
-        # add pype tools
-        os.path.join(os.environ["PYPE_ROOT"], "pype", "tools"),
-        # add common pype vendor
-        # (common for multiple Python interpreter versions)
-        os.path.join(
-            os.environ["PYPE_ROOT"],
-            "pype",
->>>>>>> 69962606
             "vendor",
             "python",
             "common"
@@ -579,23 +569,15 @@
     else:
         os.environ["PYPE_ROOT"] = os.path.dirname(__file__)
 
-<<<<<<< HEAD
-    # Get OpenPype path from database and set it to environment so OpenPype
-    # can find its versions there and bootstrap them.
+    # Get Pype path from database and set it to environment so Pype can
+    # find its versions there and bootstrap them.
+
     openpype_path = get_pype_path_from_db(openpype_mongo)
+    if not openpype_path:
+        print("*** Cannot get Pype path from database.")
+
     if not os.getenv("PYPE_PATH") and openpype_path:
         os.environ["PYPE_PATH"] = openpype_path
-=======
-    # Get Pype path from database and set it to environment so Pype can
-    # find its versions there and bootstrap them.
-
-    pype_path = get_pype_path_from_db(pype_mongo)
-    if not pype_path:
-        print("*** Cannot get Pype path from database.")
-
-    if not os.getenv("PYPE_PATH") and pype_path:
-        os.environ["PYPE_PATH"] = pype_path
->>>>>>> 69962606
 
     # ------------------------------------------------------------------------
     # Find OpenPype versions

--- conflicted
+++ resolved
@@ -68,13 +68,8 @@
     ]
 
     # Supported extensions
-<<<<<<< HEAD
-    image_exts = ["exr", "jpg", "jpeg", "png", "dpx"]
+    image_exts = ["exr", "jpg", "jpeg", "png", "dpx", "tga"]
     video_exts = ["mov", "mp4", "mpg"]
-=======
-    image_exts = ["exr", "jpg", "jpeg", "png", "dpx", "tga"]
-    video_exts = ["mov", "mp4"]
->>>>>>> b0499edb
     supported_exts = image_exts + video_exts
 
     alpha_exts = ["exr", "png", "dpx"]

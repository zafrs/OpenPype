import os
import re
import copy
import json

from abc import ABCMeta, abstractmethod
import six

import clique

import pyblish.api
import openpype.api
from openpype.lib import (
    get_ffmpeg_tool_path,
    ffprobe_streams,

    path_to_subprocess_arg,

    should_decompress,
    get_decompress_dir,
    decompress
)
import speedcopy


class ExtractReview(pyblish.api.InstancePlugin):
    """Extracting Review mov file for Ftrack

    Compulsory attribute of representation is tags list with "review",
    otherwise the representation is ignored.

    All new representations are created and encoded by ffmpeg following
    presets found in `pype-config/presets/plugins/global/
    publish.json:ExtractReview:outputs`.
    """

    label = "Extract Review"
    order = pyblish.api.ExtractorOrder + 0.02
    families = ["review"]
    hosts = [
        "nuke",
        "maya",
        "shell",
        "hiero",
        "premiere",
        "harmony",
        "standalonepublisher",
        "fusion",
        "tvpaint",
        "resolve",
        "webpublisher",
        "aftereffects"
    ]

    # Supported extensions
    image_exts = ["exr", "jpg", "jpeg", "png", "dpx"]
    video_exts = ["mov", "mp4"]
    supported_exts = image_exts + video_exts

    alpha_exts = ["exr", "png", "dpx"]

    # FFmpeg tools paths
    ffmpeg_path = get_ffmpeg_tool_path("ffmpeg")

    # Preset attributes
    profiles = None

    def process(self, instance):
        self.log.debug(str(instance.data["representations"]))
        # Skip review when requested.
        if not instance.data.get("review", True):
            return

        # ffmpeg doesn't support multipart exrs
        if instance.data.get("multipartExr") is True:
            instance_label = (
                getattr(instance, "label", None)
                or instance.data.get("label")
                or instance.data.get("name")
            )
            self.log.info((
                "Instance \"{}\" contain \"multipartExr\". Skipped."
            ).format(instance_label))
            return

        # Run processing
        self.main_process(instance)

        # Make sure cleanup happens and pop representations with "delete" tag.
        for repre in tuple(instance.data["representations"]):
            tags = repre.get("tags") or []
            if "delete" in tags and "thumbnail" not in tags:
                instance.data["representations"].remove(repre)

    def main_process(self, instance):
        host_name = instance.context.data["hostName"]
        task_name = os.environ["AVALON_TASK"]
        family = self.main_family_from_instance(instance)

        self.log.info("Host: \"{}\"".format(host_name))
        self.log.info("Task: \"{}\"".format(task_name))
        self.log.info("Family: \"{}\"".format(family))

        profile = self.find_matching_profile(
            host_name, task_name, family
        )
        if not profile:
            self.log.info((
                "Skipped instance. None of profiles in presets are for"
                " Host: \"{}\" | Family: \"{}\" | Task \"{}\""
            ).format(host_name, family, task_name))
            return

        self.log.debug("Matching profile: \"{}\"".format(json.dumps(profile)))

        instance_families = self.families_from_instance(instance)
        _profile_outputs = self.filter_outputs_by_families(
            profile, instance_families
        )
        if not _profile_outputs:
            self.log.info((
                "Skipped instance. All output definitions from selected"
                " profile does not match to instance families. \"{}\""
            ).format(str(instance_families)))
            return

        # Store `filename_suffix` to save arguments
        profile_outputs = []
        for filename_suffix, definition in _profile_outputs.items():
            definition["filename_suffix"] = filename_suffix
            profile_outputs.append(definition)

        # Loop through representations
        for repre in tuple(instance.data["representations"]):
            repre_name = str(repre.get("name"))
            tags = repre.get("tags") or []
            if "review" not in tags:
                self.log.debug((
                    "Repre: {} - Didn't found \"review\" in tags. Skipping"
                ).format(repre_name))
                continue

            if "thumbnail" in tags:
                self.log.debug((
                    "Repre: {} - Found \"thumbnail\" in tags. Skipping"
                ).format(repre_name))
                continue

            if "passing" in tags:
                self.log.debug((
                    "Repre: {} - Found \"passing\" in tags. Skipping"
                ).format(repre_name))
                continue

            input_ext = repre["ext"]
            if input_ext.startswith("."):
                input_ext = input_ext[1:]

            if input_ext not in self.supported_exts:
                self.log.info(
                    "Representation has unsupported extension \"{}\"".format(
                        input_ext
                    )
                )
                continue

            # Filter output definition by representation tags (optional)
            outputs = self.filter_outputs_by_tags(profile_outputs, tags)
            if not outputs:
                self.log.info((
                    "Skipped representation. All output definitions from"
                    " selected profile does not match to representation's"
                    " tags. \"{}\""
                ).format(str(tags)))
                continue

            for _output_def in outputs:
                output_def = copy.deepcopy(_output_def)
                # Make sure output definition has "tags" key
                if "tags" not in output_def:
                    output_def["tags"] = []

                # Create copy of representation
                new_repre = copy.deepcopy(repre)

                # Remove "delete" tag from new repre if there is
                if "delete" in new_repre["tags"]:
                    new_repre["tags"].remove("delete")

                # Add additional tags from output definition to representation
                for tag in output_def["tags"]:
                    if tag not in new_repre["tags"]:
                        new_repre["tags"].append(tag)

                self.log.debug(
                    "New representation tags: `{}`".format(new_repre["tags"])
                )

                temp_data = self.prepare_temp_data(
                    instance, repre, output_def)
                files_to_clean = []
                if temp_data["input_is_sequence"]:
                    self.log.info("Filling gaps in sequence.")
                    files_to_clean = self.fill_sequence_gaps(
                        temp_data["origin_repre"]["files"],
                        new_repre["stagingDir"],
                        temp_data["frame_start"],
                        temp_data["frame_end"])

                try:  # temporary until oiiotool is supported cross platform
                    ffmpeg_args = self._ffmpeg_arguments(
                        output_def, instance, new_repre, temp_data
                    )
                except ZeroDivisionError:
                    if 'exr' in temp_data["origin_repre"]["ext"]:
                        self.log.debug("Unsupported compression on input " +
                                       "files. Skipping!!!")
                        return
                    raise NotImplementedError

                subprcs_cmd = " ".join(ffmpeg_args)

                # run subprocess
                self.log.debug("Executing: {}".format(subprcs_cmd))

                openpype.api.run_subprocess(
<<<<<<< HEAD
                    subprcs_cmd, shell=True, logger=self.log
=======
                    subprocess_args, logger=self.log
>>>>>>> f31ec7bb
                )

                # delete files added to fill gaps
                if files_to_clean:
                    for f in files_to_clean:
                        os.unlink(f)

                output_name = output_def["filename_suffix"]
                if temp_data["without_handles"]:
                    output_name += "_noHandles"

                new_repre.update({
                    "name": output_def["filename_suffix"],
                    "outputName": output_name,
                    "outputDef": output_def,
                    "frameStartFtrack": temp_data["output_frame_start"],
                    "frameEndFtrack": temp_data["output_frame_end"]
                })

                # Force to pop these key if are in new repre
                new_repre.pop("preview", None)
                new_repre.pop("thumbnail", None)
                if "clean_name" in new_repre.get("tags", []):
                    new_repre.pop("outputName")

                # adding representation
                self.log.debug(
                    "Adding new representation: {}".format(new_repre)
                )
                instance.data["representations"].append(new_repre)

    def input_is_sequence(self, repre):
        """Deduce from representation data if input is sequence."""
        # TODO GLOBAL ISSUE - Find better way how to find out if input
        # is sequence. Issues( in theory):
        # - there may be multiple files ant not be sequence
        # - remainders are not checked at all
        # - there can be more than one collection
        return isinstance(repre["files"], (list, tuple))

    def prepare_temp_data(self, instance, repre, output_def):
        """Prepare dictionary with values used across extractor's process.

        All data are collected from instance, context, origin representation
        and output definition.

        There are few required keys in Instance data: "frameStart", "frameEnd"
        and "fps".

        Args:
            instance (Instance): Currently processed instance.
            repre (dict): Representation from which new representation was
                copied.
            output_def (dict): Definition of output of this plugin.

        Returns:
            dict: All data which are used across methods during process.
                Their values should not change during process but new keys
                with values may be added.
        """

        frame_start = instance.data["frameStart"]
        frame_end = instance.data["frameEnd"]

        # Try to get handles from instance
        handle_start = instance.data.get("handleStart")
        handle_end = instance.data.get("handleEnd")
        # If even one of handle values is not set on instance use
        # handles from context
        if handle_start is None or handle_end is None:
            handle_start = instance.context.data["handleStart"]
            handle_end = instance.context.data["handleEnd"]

        frame_start_handle = frame_start - handle_start
        frame_end_handle = frame_end + handle_end

        # Change output frames when output should be without handles
        without_handles = bool("no-handles" in output_def["tags"])
        if without_handles:
            output_frame_start = frame_start
            output_frame_end = frame_end
        else:
            output_frame_start = frame_start_handle
            output_frame_end = frame_end_handle

        handles_are_set = handle_start > 0 or handle_end > 0

        with_audio = True
        if (
            # Check if has `no-audio` tag
            "no-audio" in output_def["tags"]
            # Check if instance has ny audio in data
            or not instance.data.get("audio")
        ):
            with_audio = False

        input_is_sequence = self.input_is_sequence(repre)
        input_allow_bg = False
        if input_is_sequence and repre["files"]:
            ext = os.path.splitext(repre["files"][0])[1].replace(".", "")
            if ext in self.alpha_exts:
                input_allow_bg = True

        return {
            "fps": float(instance.data["fps"]),
            "frame_start": frame_start,
            "frame_end": frame_end,
            "handle_start": handle_start,
            "handle_end": handle_end,
            "frame_start_handle": frame_start_handle,
            "frame_end_handle": frame_end_handle,
            "output_frame_start": int(output_frame_start),
            "output_frame_end": int(output_frame_end),
            "pixel_aspect": instance.data.get("pixelAspect", 1),
            "resolution_width": instance.data.get("resolutionWidth"),
            "resolution_height": instance.data.get("resolutionHeight"),
            "origin_repre": repre,
            "input_is_sequence": input_is_sequence,
            "input_allow_bg": input_allow_bg,
            "with_audio": with_audio,
            "without_handles": without_handles,
            "handles_are_set": handles_are_set
        }

    def _ffmpeg_arguments(self, output_def, instance, new_repre, temp_data):
        """Prepares ffmpeg arguments for expected extraction.

        Prepares input and output arguments based on output definition and
        input files.

        Args:
            output_def (dict): Currently processed output definition.
            instance (Instance): Currently processed instance.
            new_repre (dict): Representation representing output of this
                process.
            temp_data (dict): Base data for successful process.
        """

        # Get FFmpeg arguments from profile presets
        out_def_ffmpeg_args = output_def.get("ffmpeg_args") or {}

        _ffmpeg_input_args = out_def_ffmpeg_args.get("input") or []
        _ffmpeg_output_args = out_def_ffmpeg_args.get("output") or []
        _ffmpeg_video_filters = out_def_ffmpeg_args.get("video_filters") or []
        _ffmpeg_audio_filters = out_def_ffmpeg_args.get("audio_filters") or []

        # Cleanup empty strings
        ffmpeg_input_args = [
            value for value in _ffmpeg_input_args if value.strip()
        ]
        ffmpeg_output_args = [
            value for value in _ffmpeg_output_args if value.strip()
        ]
        ffmpeg_video_filters = [
            value for value in _ffmpeg_video_filters if value.strip()
        ]
        ffmpeg_audio_filters = [
            value for value in _ffmpeg_audio_filters if value.strip()
        ]

        if isinstance(new_repre['files'], list):
            input_files_urls = [os.path.join(new_repre["stagingDir"], f) for f
                                in new_repre['files']]
            test_path = input_files_urls[0]
        else:
            test_path = os.path.join(
                new_repre["stagingDir"], new_repre['files'])
        do_decompress = should_decompress(test_path)

        if do_decompress:
            # change stagingDir, decompress first
            # calculate all paths with modified directory, used on too many
            # places
            # will be purged by cleanup.py automatically
            orig_staging_dir = new_repre["stagingDir"]
            new_repre["stagingDir"] = get_decompress_dir()

        # Prepare input and output filepaths
        self.input_output_paths(new_repre, output_def, temp_data)

        if do_decompress:
            input_file = temp_data["full_input_path"].\
                replace(new_repre["stagingDir"], orig_staging_dir)

            decompress(new_repre["stagingDir"], input_file,
                       temp_data["frame_start"],
                       temp_data["frame_end"],
                       self.log)

        # Set output frames len to 1 when ouput is single image
        if (
            temp_data["output_ext_is_image"]
            and not temp_data["output_is_sequence"]
        ):
            output_frames_len = 1

        else:
            output_frames_len = (
                temp_data["output_frame_end"]
                - temp_data["output_frame_start"]
                + 1
            )

        duration_seconds = float(output_frames_len / temp_data["fps"])

        if temp_data["input_is_sequence"]:
            # Set start frame of input sequence (just frame in filename)
            # - definition of input filepath
            ffmpeg_input_args.append(
                "-start_number {}".format(temp_data["output_frame_start"])
            )

            # TODO add fps mapping `{fps: fraction}` ?
            # - e.g.: {
            #     "25": "25/1",
            #     "24": "24/1",
            #     "23.976": "24000/1001"
            # }
            # Add framerate to input when input is sequence
            ffmpeg_input_args.append(
                "-framerate {}".format(temp_data["fps"])
            )

        if temp_data["output_is_sequence"]:
            # Set start frame of output sequence (just frame in filename)
            # - this is definition of an output
            ffmpeg_output_args.append(
                "-start_number {}".format(temp_data["output_frame_start"])
            )

        # Change output's duration and start point if should not contain
        # handles
        start_sec = 0
        if temp_data["without_handles"] and temp_data["handles_are_set"]:
            # Set start time without handles
            # - check if handle_start is bigger than 0 to avoid zero division
            if temp_data["handle_start"] > 0:
                start_sec = float(temp_data["handle_start"]) / temp_data["fps"]
                ffmpeg_input_args.append("-ss {:0.10f}".format(start_sec))

            # Set output duration inn seconds
            ffmpeg_output_args.append("-t {:0.10}".format(duration_seconds))

        # Set frame range of output when input or output is sequence
        elif temp_data["output_is_sequence"]:
            ffmpeg_output_args.append("-frames:v {}".format(output_frames_len))

        # Add duration of an input sequence if output is video
        if (
            temp_data["input_is_sequence"]
            and not temp_data["output_is_sequence"]
        ):
            ffmpeg_input_args.append("-to {:0.10f}".format(
                duration_seconds + start_sec
            ))

        # Add video/image input path
        ffmpeg_input_args.append(
            "-i {}".format(
                path_to_subprocess_arg(temp_data["full_input_path"])
            )
        )

        # Add audio arguments if there are any. Skipped when output are images.
        if not temp_data["output_ext_is_image"] and temp_data["with_audio"]:
            audio_in_args, audio_filters, audio_out_args = self.audio_args(
                instance, temp_data, duration_seconds
            )
            ffmpeg_input_args.extend(audio_in_args)
            ffmpeg_audio_filters.extend(audio_filters)
            ffmpeg_output_args.extend(audio_out_args)

        res_filters = self.rescaling_filters(temp_data, output_def, new_repre)
        ffmpeg_video_filters.extend(res_filters)

        ffmpeg_input_args = self.split_ffmpeg_args(ffmpeg_input_args)

        lut_filters = self.lut_filters(new_repre, instance, ffmpeg_input_args)
        ffmpeg_video_filters.extend(lut_filters)

        bg_alpha = 0
        bg_color = output_def.get("bg_color")
        if bg_color:
            bg_red, bg_green, bg_blue, bg_alpha = bg_color

        if bg_alpha > 0:
            if not temp_data["input_allow_bg"]:
                self.log.info((
                    "Output definition has defined BG color input was"
                    " resolved as does not support adding BG."
                ))
            else:
                bg_color_hex = "#{0:0>2X}{1:0>2X}{2:0>2X}".format(
                    bg_red, bg_green, bg_blue
                )
                bg_color_alpha = float(bg_alpha) / 255
                bg_color_str = "{}@{}".format(bg_color_hex, bg_color_alpha)

                self.log.info("Applying BG color {}".format(bg_color_str))
                color_args = [
                    "split=2[bg][fg]",
                    "[bg]drawbox=c={}:replace=1:t=fill[bg]".format(
                        bg_color_str
                    ),
                    "[bg][fg]overlay=format=auto"
                ]
                # Prepend bg color change before all video filters
                # NOTE at the time of creation it is required as video filters
                #   from settings may affect color of BG
                #   e.g. `eq` can remove alpha from input
                for arg in reversed(color_args):
                    ffmpeg_video_filters.insert(0, arg)

        # Add argument to override output file
        ffmpeg_output_args.append("-y")

        # NOTE This must be latest added item to output arguments.
        ffmpeg_output_args.append(
            path_to_subprocess_arg(temp_data["full_output_path"])
        )

        return self.ffmpeg_full_args(
            ffmpeg_input_args,
            ffmpeg_video_filters,
            ffmpeg_audio_filters,
            ffmpeg_output_args
        )

    def split_ffmpeg_args(self, in_args):
        """Makes sure all entered arguments are separated in individual items.

        Split each argument string with " -" to identify if string contains
        one or more arguments.
        """
        splitted_args = []
        for arg in in_args:
            sub_args = arg.split(" -")
            if len(sub_args) == 1:
                if arg and arg not in splitted_args:
                    splitted_args.append(arg)
                continue

            for idx, arg in enumerate(sub_args):
                if idx != 0:
                    arg = "-" + arg

                if arg and arg not in splitted_args:
                    splitted_args.append(arg)
        return splitted_args

    def ffmpeg_full_args(
        self, input_args, video_filters, audio_filters, output_args
    ):
        """Post processing of collected FFmpeg arguments.

        Just verify that output arguments does not contain video or audio
        filters which may cause issues because of duplicated argument entry.
        Filters found in output arguments are moved to list they belong to.

        Args:
            input_args (list): All collected ffmpeg arguments with inputs.
            video_filters (list): All collected video filters.
            audio_filters (list): All collected audio filters.
            output_args (list): All collected ffmpeg output arguments with
                output filepath.

        Returns:
            list: Containing all arguments ready to run in subprocess.
        """
        output_args = self.split_ffmpeg_args(output_args)

        video_args_dentifiers = ["-vf", "-filter:v"]
        audio_args_dentifiers = ["-af", "-filter:a"]
        for arg in tuple(output_args):
            for identifier in video_args_dentifiers:
                if identifier in arg:
                    output_args.remove(arg)
                    arg = arg.replace(identifier, "").strip()
                    video_filters.append(arg)

            for identifier in audio_args_dentifiers:
                if identifier in arg:
                    output_args.remove(arg)
                    arg = arg.replace(identifier, "").strip()
                    audio_filters.append(arg)

        all_args = []
        all_args.append(path_to_subprocess_arg(self.ffmpeg_path))
        all_args.extend(input_args)
        if video_filters:
            all_args.append("-filter:v")
            all_args.append("\"{}\"".format(",".join(video_filters)))

        if audio_filters:
            all_args.append("-filter:a")
            all_args.append("\"{}\"".format(",".join(audio_filters)))

        all_args.extend(output_args)

        return all_args

    def fill_sequence_gaps(self, files, staging_dir, start_frame, end_frame):
        # type: (list, str, int, int) -> list
        """Fill missing files in sequence by duplicating existing ones.

        This will take nearest frame file and copy it with so as to fill
        gaps in sequence. Last existing file there is is used to for the
        hole ahead.

        Args:
            files (list): List of representation files.
            staging_dir (str): Path to staging directory.
            start_frame (int): Sequence start (no matter what files are there)
            end_frame (int): Sequence end (no matter what files are there)

        Returns:
            list of added files. Those should be cleaned after work
                is done.

        Raises:
            AssertionError: if more then one collection is obtained.

        """
        collections = clique.assemble(files)[0]
        assert len(collections) == 1, "Multiple collections found."
        col = collections[0]
        # do nothing if sequence is complete
        if list(col.indexes)[0] == start_frame and \
                list(col.indexes)[-1] == end_frame and \
                col.is_contiguous():
            return []

        holes = col.holes()

        # generate ideal sequence
        complete_col = clique.assemble(
            [("{}{:0" + str(col.padding) + "d}{}").format(
                col.head, f, col.tail
            ) for f in range(start_frame, end_frame)]
        )[0][0]  # type: clique.Collection

        new_files = {}
        last_existing_file = None

        for idx in holes.indexes:
            # get previous existing file
            test_file = os.path.normpath(os.path.join(
                staging_dir,
                ("{}{:0" + str(complete_col.padding) + "d}{}").format(
                    complete_col.head, idx - 1, complete_col.tail)))
            if os.path.isfile(test_file):
                new_files[idx] = test_file
                last_existing_file = test_file
            else:
                if not last_existing_file:
                    # previous file is not found (sequence has a hole
                    # at the beginning. Use first available frame
                    # there is.
                    try:
                        last_existing_file = list(col)[0]
                    except IndexError:
                        # empty collection?
                        raise AssertionError(
                            "Invalid sequence collected")
                new_files[idx] = os.path.normpath(
                    os.path.join(staging_dir, last_existing_file))

        files_to_clean = []
        if new_files:
            # so now new files are dict with missing frame as a key and
            # existing file as a value.
            for frame, file in new_files.items():
                self.log.info(
                    "Filling gap {} with {}".format(frame, file))

                hole = os.path.join(
                    staging_dir,
                    ("{}{:0" + str(col.padding) + "d}{}").format(
                        col.head, frame, col.tail))
                speedcopy.copyfile(file, hole)
                files_to_clean.append(hole)

        return files_to_clean

    def input_output_paths(self, new_repre, output_def, temp_data):
        """Deduce input nad output file paths based on entered data.

        Input may be sequence of images, video file or single image file and
        same can be said about output, this method helps to find out what
        their paths are.

        It is validated that output directory exist and creates if not.

        During process are set "files", "stagingDir", "ext" and
        "sequence_file" (if output is sequence) keys to new representation.
        """

        staging_dir = new_repre["stagingDir"]
        repre = temp_data["origin_repre"]

        if temp_data["input_is_sequence"]:
            collections = clique.assemble(repre["files"])[0]
            full_input_path = os.path.join(
                staging_dir,
                collections[0].format("{head}{padding}{tail}")
            )

            filename = collections[0].format("{head}")
            if filename.endswith("."):
                filename = filename[:-1]

            # Make sure to have full path to one input file
            full_input_path_single_file = os.path.join(
                staging_dir, repre["files"][0]
            )

        else:
            full_input_path = os.path.join(
                staging_dir, repre["files"]
            )
            filename = os.path.splitext(repre["files"])[0]

            # Make sure to have full path to one input file
            full_input_path_single_file = full_input_path

        filename_suffix = output_def["filename_suffix"]

        output_ext = output_def.get("ext")
        # Use input extension if output definition do not specify it
        if output_ext is None:
            output_ext = os.path.splitext(full_input_path)[1]

        # TODO Define if extension should have dot or not
        if output_ext.startswith("."):
            output_ext = output_ext[1:]

        # Store extension to representation
        new_repre["ext"] = output_ext

        self.log.debug("New representation ext: `{}`".format(output_ext))

        # Output is image file sequence witht frames
        output_ext_is_image = bool(output_ext in self.image_exts)
        output_is_sequence = bool(
            output_ext_is_image
            and "sequence" in output_def["tags"]
        )
        if output_is_sequence:
            new_repre_files = []
            frame_start = temp_data["output_frame_start"]
            frame_end = temp_data["output_frame_end"]

            filename_base = "{}_{}".format(filename, filename_suffix)
            # Temporary tempalte for frame filling. Example output:
            # "basename.%04d.exr" when `frame_end` == 1001
            repr_file = "{}.%{:0>2}d.{}".format(
                filename_base, len(str(frame_end)), output_ext
            )

            for frame in range(frame_start, frame_end + 1):
                new_repre_files.append(repr_file % frame)

            new_repre["sequence_file"] = repr_file
            full_output_path = os.path.join(
                staging_dir, filename_base, repr_file
            )

        else:
            repr_file = "{}_{}.{}".format(
                filename, filename_suffix, output_ext
            )
            full_output_path = os.path.join(staging_dir, repr_file)
            new_repre_files = repr_file

        # Store files to representation
        new_repre["files"] = new_repre_files

        # Make sure stagingDire exists
        staging_dir = os.path.normpath(os.path.dirname(full_output_path))
        if not os.path.exists(staging_dir):
            self.log.debug("Creating dir: {}".format(staging_dir))
            os.makedirs(staging_dir)

        # Store stagingDir to representaion
        new_repre["stagingDir"] = staging_dir

        # Store paths to temp data
        temp_data["full_input_path"] = full_input_path
        temp_data["full_input_path_single_file"] = full_input_path_single_file
        temp_data["full_output_path"] = full_output_path

        # Store information about output
        temp_data["output_ext_is_image"] = output_ext_is_image
        temp_data["output_is_sequence"] = output_is_sequence

        self.log.debug("Input path {}".format(full_input_path))
        self.log.debug("Output path {}".format(full_output_path))

    def audio_args(self, instance, temp_data, duration_seconds):
        """Prepares FFMpeg arguments for audio inputs."""
        audio_in_args = []
        audio_filters = []
        audio_out_args = []
        audio_inputs = instance.data.get("audio")
        if not audio_inputs:
            return audio_in_args, audio_filters, audio_out_args

        for audio in audio_inputs:
            # NOTE modified, always was expected "frameStartFtrack" which is
            # STRANGE?!!! There should be different key, right?
            # TODO use different frame start!
            offset_seconds = 0
            frame_start_ftrack = instance.data.get("frameStartFtrack")
            if frame_start_ftrack is not None:
                offset_frames = frame_start_ftrack - audio["offset"]
                offset_seconds = offset_frames / temp_data["fps"]

            if offset_seconds > 0:
                audio_in_args.append(
                    "-ss {}".format(offset_seconds)
                )

            elif offset_seconds < 0:
                audio_in_args.append(
                    "-itsoffset {}".format(abs(offset_seconds))
                )

            # Audio duration is offset from `-ss`
            audio_duration = duration_seconds + offset_seconds

            # Set audio duration
            audio_in_args.append("-to {:0.10f}".format(audio_duration))

            # Add audio input path
            audio_in_args.append("-i {}".format(
                path_to_subprocess_arg(audio["filename"])
            ))

        # NOTE: These were changed from input to output arguments.
        # NOTE: value in "-ac" was hardcoded to 2, changed to audio inputs len.
        # Need to merge audio if there are more than 1 input.
        if len(audio_inputs) > 1:
            audio_out_args.append("-filter_complex amerge")
            audio_out_args.append("-ac {}".format(len(audio_inputs)))

        return audio_in_args, audio_filters, audio_out_args

    def get_letterbox_filters(
        self,
        letter_box_def,
        input_res_ratio,
        output_res_ratio,
        pixel_aspect,
        scale_factor_by_width,
        scale_factor_by_height
    ):
        output = []

        ratio = letter_box_def["ratio"]
        state = letter_box_def["state"]
        fill_color = letter_box_def["fill_color"]
        f_red, f_green, f_blue, f_alpha = fill_color
        fill_color_hex = "{0:0>2X}{1:0>2X}{2:0>2X}".format(
            f_red, f_green, f_blue
        )
        fill_color_alpha = float(f_alpha) / 255

        line_thickness = letter_box_def["line_thickness"]
        line_color = letter_box_def["line_color"]
        l_red, l_green, l_blue, l_alpha = line_color
        line_color_hex = "{0:0>2X}{1:0>2X}{2:0>2X}".format(
            l_red, l_green, l_blue
        )
        line_color_alpha = float(l_alpha) / 255

        if input_res_ratio == output_res_ratio:
            ratio /= pixel_aspect
        elif input_res_ratio < output_res_ratio:
            ratio /= scale_factor_by_width
        else:
            ratio /= scale_factor_by_height

        if state == "letterbox":
            if fill_color_alpha > 0:
                top_box = (
                    "drawbox=0:0:iw:round((ih-(iw*(1/{})))/2):t=fill:c={}@{}"
                ).format(ratio, fill_color_hex, fill_color_alpha)

                bottom_box = (
                    "drawbox=0:ih-round((ih-(iw*(1/{0})))/2)"
                    ":iw:round((ih-(iw*(1/{0})))/2):t=fill:c={1}@{2}"
                ).format(ratio, fill_color_hex, fill_color_alpha)

                output.extend([top_box, bottom_box])

            if line_color_alpha > 0 and line_thickness > 0:
                top_line = (
                    "drawbox=0:round((ih-(iw*(1/{0})))/2)-{1}:iw:{1}:"
                    "t=fill:c={2}@{3}"
                ).format(
                    ratio, line_thickness, line_color_hex, line_color_alpha
                )
                bottom_line = (
                    "drawbox=0:ih-round((ih-(iw*(1/{})))/2)"
                    ":iw:{}:t=fill:c={}@{}"
                ).format(
                    ratio, line_thickness, line_color_hex, line_color_alpha
                )
                output.extend([top_line, bottom_line])

        elif state == "pillar":
            if fill_color_alpha > 0:
                left_box = (
                    "drawbox=0:0:round((iw-(ih*{}))/2):ih:t=fill:c={}@{}"
                ).format(ratio, fill_color_hex, fill_color_alpha)

                right_box = (
                    "drawbox=iw-round((iw-(ih*{0}))/2))"
                    ":0:round((iw-(ih*{0}))/2):ih:t=fill:c={1}@{2}"
                ).format(ratio, fill_color_hex, fill_color_alpha)

                output.extend([left_box, right_box])

            if line_color_alpha > 0 and line_thickness > 0:
                left_line = (
                    "drawbox=round((iw-(ih*{}))/2):0:{}:ih:t=fill:c={}@{}"
                ).format(
                    ratio, line_thickness, line_color_hex, line_color_alpha
                )

                right_line = (
                    "drawbox=iw-round((iw-(ih*{}))/2))"
                    ":0:{}:ih:t=fill:c={}@{}"
                ).format(
                    ratio, line_thickness, line_color_hex, line_color_alpha
                )

                output.extend([left_line, right_line])

        else:
            raise ValueError(
                "Letterbox state \"{}\" is not recognized".format(state)
            )

        return output

    def rescaling_filters(self, temp_data, output_def, new_repre):
        """Prepare vieo filters based on tags in new representation.

        It is possible to add letterboxes to output video or rescale to
        different resolution.

        During this preparation "resolutionWidth" and "resolutionHeight" are
        set to new representation.
        """
        filters = []

        # NOTE Skipped using instance's resolution
        full_input_path_single_file = temp_data["full_input_path_single_file"]
        try:
            streams = ffprobe_streams(
                full_input_path_single_file, self.log
            )
        except Exception:
            raise AssertionError((
                "FFprobe couldn't read information about input file: \"{}\""
            ).format(full_input_path_single_file))

        # Try to find first stream with defined 'width' and 'height'
        # - this is to avoid order of streams where audio can be as first
        # - there may be a better way (checking `codec_type`?)
        input_width = None
        input_height = None
        for stream in streams:
            if "width" in stream and "height" in stream:
                input_width = int(stream["width"])
                input_height = int(stream["height"])
                break

        # Raise exception of any stream didn't define input resolution
        if input_width is None:
            raise AssertionError((
                "FFprobe couldn't read resolution from input file: \"{}\""
            ).format(full_input_path_single_file))

        # NOTE Setting only one of `width` or `heigth` is not allowed
        # - settings value can't have None but has value of 0
        output_width = output_def.get("width") or None
        output_height = output_def.get("height") or None

        # Overscal color
        overscan_color_value = "black"
        overscan_color = output_def.get("overscan_color")
        if overscan_color:
            bg_red, bg_green, bg_blue, _ = overscan_color
            overscan_color_value = "#{0:0>2X}{1:0>2X}{2:0>2X}".format(
                bg_red, bg_green, bg_blue
            )
        self.log.debug("Overscan color: `{}`".format(overscan_color_value))

        # Convert overscan value video filters
        overscan_crop = output_def.get("overscan_crop")
        overscan = OverscanCrop(
            input_width, input_height, overscan_crop, overscan_color_value
        )
        overscan_crop_filters = overscan.video_filters()
        # Add overscan filters to filters if are any and modify input
        #   resolution by it's values
        if overscan_crop_filters:
            filters.extend(overscan_crop_filters)
            input_width = overscan.width()
            input_height = overscan.height()
            # Use output resolution as inputs after cropping to skip usage of
            #   instance data resolution
            if output_width is None or output_height is None:
                output_width = input_width
                output_height = input_height

        letter_box_def = output_def["letter_box"]
        letter_box_enabled = letter_box_def["enabled"]

        # Get instance data
        pixel_aspect = temp_data["pixel_aspect"]

        # Make sure input width and height is not an odd number
        input_width_is_odd = bool(input_width % 2 != 0)
        input_height_is_odd = bool(input_height % 2 != 0)
        if input_width_is_odd or input_height_is_odd:
            # Add padding to input and make sure this filter is at first place
            filters.append("pad=width=ceil(iw/2)*2:height=ceil(ih/2)*2")

            # Change input width or height as first filter will change them
            if input_width_is_odd:
                self.log.info((
                    "Converting input width from odd to even number. {} -> {}"
                ).format(input_width, input_width + 1))
                input_width += 1

            if input_height_is_odd:
                self.log.info((
                    "Converting input height from odd to even number. {} -> {}"
                ).format(input_height, input_height + 1))
                input_height += 1

        self.log.debug("pixel_aspect: `{}`".format(pixel_aspect))
        self.log.debug("input_width: `{}`".format(input_width))
        self.log.debug("input_height: `{}`".format(input_height))

        # Use instance resolution if output definition has not set it.
        if output_width is None or output_height is None:
            output_width = temp_data["resolution_width"]
            output_height = temp_data["resolution_height"]

        # Use source's input resolution instance does not have set it.
        if output_width is None or output_height is None:
            self.log.debug("Using resolution from input.")
            output_width = input_width
            output_height = input_height

        output_width = int(output_width)
        output_height = int(output_height)

        # Make sure output width and height is not an odd number
        # When this can happen:
        # - if output definition has set width and height with odd number
        # - `instance.data` contain width and height with odd numbeer
        if output_width % 2 != 0:
            self.log.warning((
                "Converting output width from odd to even number. {} -> {}"
            ).format(output_width, output_width + 1))
            output_width += 1

        if output_height % 2 != 0:
            self.log.warning((
                "Converting output height from odd to even number. {} -> {}"
            ).format(output_height, output_height + 1))
            output_height += 1

        self.log.debug(
            "Output resolution is {}x{}".format(output_width, output_height)
        )

        # Skip processing if resolution is same as input's and letterbox is
        # not set
        if (
            output_width == input_width
            and output_height == input_height
            and not letter_box_enabled
            and pixel_aspect == 1
        ):
            self.log.debug(
                "Output resolution is same as input's"
                " and \"letter_box\" key is not set. Skipping reformat part."
            )
            new_repre["resolutionWidth"] = input_width
            new_repre["resolutionHeight"] = input_height
            return filters

        # defining image ratios
        input_res_ratio = (
            (float(input_width) * pixel_aspect) / input_height
        )
        output_res_ratio = float(output_width) / float(output_height)
        self.log.debug("input_res_ratio: `{}`".format(input_res_ratio))
        self.log.debug("output_res_ratio: `{}`".format(output_res_ratio))

        # Round ratios to 2 decimal places for comparing
        input_res_ratio = round(input_res_ratio, 2)
        output_res_ratio = round(output_res_ratio, 2)

        # get scale factor
        scale_factor_by_width = (
            float(output_width) / (input_width * pixel_aspect)
        )
        scale_factor_by_height = (
            float(output_height) / input_height
        )

        self.log.debug(
            "scale_factor_by_with: `{}`".format(scale_factor_by_width)
        )
        self.log.debug(
            "scale_factor_by_height: `{}`".format(scale_factor_by_height)
        )

        # letter_box
        if letter_box_enabled:
            filters.extend([
                "scale={}x{}:flags=lanczos".format(
                    output_width, output_height
                ),
                "setsar=1"
            ])
            filters.extend(
                self.get_letterbox_filters(
                    letter_box_def,
                    input_res_ratio,
                    output_res_ratio,
                    pixel_aspect,
                    scale_factor_by_width,
                    scale_factor_by_height
                )
            )

        # scaling none square pixels and 1920 width
        if (
            input_height != output_height
            or input_width != output_width
            or pixel_aspect != 1
        ):
            if input_res_ratio < output_res_ratio:
                self.log.debug(
                    "Input's resolution ratio is lower then output's"
                )
                width_scale = int(input_width * scale_factor_by_height)
                width_half_pad = int((output_width - width_scale) / 2)
                height_scale = output_height
                height_half_pad = 0
            else:
                self.log.debug("Input is heigher then output")
                width_scale = output_width
                width_half_pad = 0
                height_scale = int(input_height * scale_factor_by_width)
                height_half_pad = int((output_height - height_scale) / 2)

            self.log.debug("width_scale: `{}`".format(width_scale))
            self.log.debug("width_half_pad: `{}`".format(width_half_pad))
            self.log.debug("height_scale: `{}`".format(height_scale))
            self.log.debug("height_half_pad: `{}`".format(height_half_pad))

            filters.extend([
                "scale={}x{}:flags=lanczos".format(
                    width_scale, height_scale
                ),
                "pad={}:{}:{}:{}:{}".format(
                    output_width, output_height,
                    width_half_pad, height_half_pad,
                    overscan_color_value
                ),
                "setsar=1"
            ])

        new_repre["resolutionWidth"] = output_width
        new_repre["resolutionHeight"] = output_height

        return filters

    def lut_filters(self, new_repre, instance, input_args):
        """Add lut file to output ffmpeg filters."""
        filters = []
        # baking lut file application
        lut_path = instance.data.get("lutPath")
        if not lut_path or "bake-lut" not in new_repre["tags"]:
            return filters

        # Prepare path for ffmpeg argument
        lut_path = lut_path.replace("\\", "/").replace(":", "\\:")

        # Remove gamma from input arguments
        if "-gamma" in input_args:
            input_args.remove("-gamme")

        # Prepare filters
        filters.append("lut3d=file='{}'".format(lut_path))
        # QUESTION hardcoded colormatrix?
        filters.append("colormatrix=bt601:bt709")

        self.log.info("Added Lut to ffmpeg command.")

        return filters

    def main_family_from_instance(self, instance):
        """Returns main family of entered instance."""
        family = instance.data.get("family")
        if not family:
            family = instance.data["families"][0]
        return family

    def families_from_instance(self, instance):
        """Returns all families of entered instance."""
        families = []
        family = instance.data.get("family")
        if family:
            families.append(family)

        for family in (instance.data.get("families") or tuple()):
            if family not in families:
                families.append(family)
        return families

    def compile_list_of_regexes(self, in_list):
        """Convert strings in entered list to compiled regex objects."""
        regexes = []
        if not in_list:
            return regexes

        for item in in_list:
            if not item:
                continue

            try:
                regexes.append(re.compile(item))
            except TypeError:
                self.log.warning((
                    "Invalid type \"{}\" value \"{}\"."
                    " Expected string based object. Skipping."
                ).format(str(type(item)), str(item)))

        return regexes

    def validate_value_by_regexes(self, value, in_list):
        """Validates in any regex from list match entered value.

        Args:
            in_list (list): List with regexes.
            value (str): String where regexes is checked.

        Returns:
            int: Returns `0` when list is not set or is empty. Returns `1` when
                any regex match value and returns `-1` when none of regexes
                match value entered.
        """
        if not in_list:
            return 0

        output = -1
        regexes = self.compile_list_of_regexes(in_list)
        for regex in regexes:
            if re.match(regex, value):
                output = 1
                break
        return output

    def profile_exclusion(self, matching_profiles):
        """Find out most matching profile byt host, task and family match.

        Profiles are selectively filtered. Each profile should have
        "__value__" key with list of booleans. Each boolean represents
        existence of filter for specific key (host, tasks, family).
        Profiles are looped in sequence. In each sequence are split into
        true_list and false_list. For next sequence loop are used profiles in
        true_list if there are any profiles else false_list is used.

        Filtering ends when only one profile left in true_list. Or when all
        existence booleans loops passed, in that case first profile from left
        profiles is returned.

        Args:
            matching_profiles (list): Profiles with same values.

        Returns:
            dict: Most matching profile.
        """
        self.log.info(
            "Search for first most matching profile in match order:"
            " Host name -> Task name -> Family."
        )
        # Filter all profiles with highest points value. First filter profiles
        # with matching host if there are any then filter profiles by task
        # name if there are any and lastly filter by family. Else use first in
        # list.
        idx = 0
        final_profile = None
        while True:
            profiles_true = []
            profiles_false = []
            for profile in matching_profiles:
                value = profile["__value__"]
                # Just use first profile when idx is greater than values.
                if not idx < len(value):
                    final_profile = profile
                    break

                if value[idx]:
                    profiles_true.append(profile)
                else:
                    profiles_false.append(profile)

            if final_profile is not None:
                break

            if profiles_true:
                matching_profiles = profiles_true
            else:
                matching_profiles = profiles_false

            if len(matching_profiles) == 1:
                final_profile = matching_profiles[0]
                break
            idx += 1

        final_profile.pop("__value__")
        return final_profile

    def find_matching_profile(self, host_name, task_name, family):
        """ Filter profiles by Host name, Task name and main Family.

        Filtering keys are "hosts" (list), "tasks" (list), "families" (list).
        If key is not find or is empty than it's expected to match.

        Args:
            profiles (list): Profiles definition from presets.
            host_name (str): Current running host name.
            task_name (str): Current context task name.
            family (str): Main family of current Instance.

        Returns:
            dict/None: Return most matching profile or None if none of profiles
                match at least one criteria.
        """

        matching_profiles = None
        if not self.profiles:
            return matching_profiles

        highest_profile_points = -1
        # Each profile get 1 point for each matching filter. Profile with most
        # points is returned. For cases when more than one profile will match
        # are also stored ordered lists of matching values.
        for profile in self.profiles:
            profile_points = 0
            profile_value = []

            # Host filtering
            host_names = profile.get("hosts")
            match = self.validate_value_by_regexes(host_name, host_names)
            if match == -1:
                self.log.debug(
                    "\"{}\" not found in {}".format(host_name, host_names)
                )
                continue
            profile_points += match
            profile_value.append(bool(match))

            # Task filtering
            task_names = profile.get("tasks")
            match = self.validate_value_by_regexes(task_name, task_names)
            if match == -1:
                self.log.debug(
                    "\"{}\" not found in {}".format(task_name, task_names)
                )
                continue
            profile_points += match
            profile_value.append(bool(match))

            # Family filtering
            families = profile.get("families")
            match = self.validate_value_by_regexes(family, families)
            if match == -1:
                self.log.debug(
                    "\"{}\" not found in {}".format(family, families)
                )
                continue
            profile_points += match
            profile_value.append(bool(match))

            if profile_points < highest_profile_points:
                continue

            if profile_points > highest_profile_points:
                matching_profiles = []
                highest_profile_points = profile_points

            if profile_points == highest_profile_points:
                profile["__value__"] = profile_value
                matching_profiles.append(profile)

        if not matching_profiles:
            self.log.warning((
                "None of profiles match your setup."
                " Host \"{}\" | Task: \"{}\" | Family: \"{}\""
            ).format(host_name, task_name, family))
            return

        if len(matching_profiles) == 1:
            # Pop temporary key `__value__`
            matching_profiles[0].pop("__value__")
            return matching_profiles[0]

        self.log.warning((
            "More than one profile match your setup."
            " Host \"{}\" | Task: \"{}\" | Family: \"{}\""
        ).format(host_name, task_name, family))

        return self.profile_exclusion(matching_profiles)

    def families_filter_validation(self, families, output_families_filter):
        """Determines if entered families intersect with families filters.

        All family values are lowered to avoid unexpected results.
        """
        if not output_families_filter:
            return True

        single_families = []
        combination_families = []
        for family_filter in output_families_filter:
            if not family_filter:
                continue
            if isinstance(family_filter, (list, tuple)):
                _family_filter = []
                for family in family_filter:
                    if family:
                        _family_filter.append(family.lower())
                combination_families.append(_family_filter)
            else:
                single_families.append(family_filter.lower())

        for family in single_families:
            if family in families:
                return True

        for family_combination in combination_families:
            valid = True
            for family in family_combination:
                if family not in families:
                    valid = False
                    break

            if valid:
                return True
        return False

    def filter_outputs_by_families(self, profile, families):
        """Return outputs matching input instance families.

        Output definitions without families filter are marked as valid.

        Args:
            profile (dict): Profile from presets matching current context.
            families (list): All families of current instance.

        Returns:
            list: Containg all output definitions matching entered families.
        """
        outputs = profile.get("outputs") or []
        if not outputs:
            return outputs

        # lower values
        # QUESTION is this valid operation?
        families = [family.lower() for family in families]

        filtered_outputs = {}
        for filename_suffix, output_def in outputs.items():
            output_filters = output_def.get("filter")
            # If no filter on output preset, skip filtering and add output
            # profile for farther processing
            if not output_filters:
                filtered_outputs[filename_suffix] = output_def
                continue

            families_filters = output_filters.get("families")
            if not self.families_filter_validation(families, families_filters):
                continue

            filtered_outputs[filename_suffix] = output_def

        return filtered_outputs

    def filter_outputs_by_tags(self, outputs, tags):
        """Filter output definitions by entered representation tags.

        Output definitions without tags filter are marked as valid.

        Args:
            outputs (list): Contain list of output definitions from presets.
            tags (list): Tags of processed representation.

        Returns:
            list: Containg all output definitions matching entered tags.
        """
        filtered_outputs = []
        repre_tags_low = [tag.lower() for tag in tags]
        for output_def in outputs:
            valid = True
            output_filters = output_def.get("filter")
            if output_filters:
                # Check tag filters
                tag_filters = output_filters.get("tags")
                if tag_filters:
                    tag_filters_low = [tag.lower() for tag in tag_filters]
                    valid = False
                    for tag in repre_tags_low:
                        if tag in tag_filters_low:
                            valid = True
                            break

                    if not valid:
                        continue

            if valid:
                filtered_outputs.append(output_def)

        return filtered_outputs

    def add_video_filter_args(self, args, inserting_arg):
        """
        Fixing video filter arguments to be one long string

        Args:
            args (list): list of string arguments
            inserting_arg (str): string argument we want to add
                                 (without flag `-vf`)

        Returns:
            str: long joined argument to be added back to list of arguments

        """
        # find all video format settings
        vf_settings = [p for p in args
                       for v in ["-filter:v", "-vf"]
                       if v in p]
        self.log.debug("_ vf_settings: `{}`".format(vf_settings))

        # remove them from output args list
        for p in vf_settings:
            self.log.debug("_ remove p: `{}`".format(p))
            args.remove(p)
            self.log.debug("_ args: `{}`".format(args))

        # strip them from all flags
        vf_fixed = [p.replace("-vf ", "").replace("-filter:v ", "")
                    for p in vf_settings]

        self.log.debug("_ vf_fixed: `{}`".format(vf_fixed))
        vf_fixed.insert(0, inserting_arg)
        self.log.debug("_ vf_fixed: `{}`".format(vf_fixed))
        # create new video filter setting
        vf_back = "-vf " + ",".join(vf_fixed)

        return vf_back


@six.add_metaclass(ABCMeta)
class _OverscanValue:
    def __repr__(self):
        return "<{}> {}".format(self.__class__.__name__, str(self))

    @abstractmethod
    def copy(self):
        """Create a copy of object."""
        pass

    @abstractmethod
    def size_for(self, value):
        """Calculate new value for passed value."""
        pass


class PixValueExplicit(_OverscanValue):
    def __init__(self, value):
        self._value = int(value)

    def __str__(self):
        return "{}px".format(self._value)

    def copy(self):
        return PixValueExplicit(self._value)

    def size_for(self, value):
        if self._value == 0:
            return value
        return self._value


class PercentValueExplicit(_OverscanValue):
    def __init__(self, value):
        self._value = float(value)

    def __str__(self):
        return "{}%".format(abs(self._value))

    def copy(self):
        return PercentValueExplicit(self._value)

    def size_for(self, value):
        if self._value == 0:
            return value
        return int((value / 100) * self._value)


class PixValueRelative(_OverscanValue):
    def __init__(self, value):
        self._value = int(value)

    def __str__(self):
        sign = "-" if self._value < 0 else "+"
        return "{}{}px".format(sign, abs(self._value))

    def copy(self):
        return PixValueRelative(self._value)

    def size_for(self, value):
        return value + self._value


class PercentValueRelative(_OverscanValue):
    def __init__(self, value):
        self._value = float(value)

    def __str__(self):
        return "{}%".format(self._value)

    def copy(self):
        return PercentValueRelative(self._value)

    def size_for(self, value):
        if self._value == 0:
            return value

        offset = int((value / 100) * self._value)

        return value + offset


class PercentValueRelativeSource(_OverscanValue):
    def __init__(self, value, source_sign):
        self._value = float(value)
        if source_sign not in ("-", "+"):
            raise ValueError(
                "Invalid sign value \"{}\" expected \"-\" or \"+\"".format(
                    source_sign
                )
            )
        self._source_sign = source_sign

    def __str__(self):
        return "{}%{}".format(self._value, self._source_sign)

    def copy(self):
        return PercentValueRelativeSource(self._value, self._source_sign)

    def size_for(self, value):
        if self._value == 0:
            return value
        return int((value * 100) / (100 - self._value))


class OverscanCrop:
    """Helper class to read overscan string and calculate output resolution.

    It is possible to enter single value for both width and heigh or two values
    for width and height. Overscan string may have a few variants. Each variant
    define output size for input size.

    ### Example
    For input size: 2200px

    | String   | Output | Description                                     |
    |----------|--------|-------------------------------------------------|
    | ""       | 2200px | Empty string does nothing.                      |
    | "10%"    | 220px  | Explicit percent size.                          |
    | "-10%"   | 1980px | Relative percent size (decrease).               |
    | "+10%"   | 2420px | Relative percent size (increase).               |
    | "-10%+"  | 2000px | Relative percent size to output size.           |
    | "300px"  | 300px  | Explicit output size cropped or expanded.       |
    | "-300px" | 1900px | Relative pixel size (decrease).                 |
    | "+300px" | 2500px | Relative pixel size (increase).                 |
    | "300"    | 300px  | Value without "%" and "px" is used as has "px". |

    Value without sign (+/-) in is always explicit and value with sign is
    relative. Output size for "200px" and "+200px" are not the same.
    Values "0", "0px" or "0%" are ignored.

    All values that cause output resolution smaller than 1 pixel are invalid.

    Value "-10%+" is a special case which says that input's resolution is
    bigger by 10% than expected output.

    It is possible to combine these variants to define different output for
    width and height.

    Resolution: 2000px 1000px

    | String        | Output        |
    |---------------|---------------|
    | "100px 120px" | 2100px 1120px |
    | "-10% -200px" | 1800px 800px  |
    """

    item_regex = re.compile(r"([\+\-])?([0-9]+)(.+)?")
    relative_source_regex = re.compile(r"%([\+\-])")

    def __init__(
        self, input_width, input_height, string_value, overscal_color=None
    ):
        # Make sure that is not None
        string_value = string_value or ""

        self.input_width = input_width
        self.input_height = input_height
        self.overscal_color = overscal_color

        width, height = self._convert_string_to_values(string_value)
        self._width_value = width
        self._height_value = height

        self._string_value = string_value

    def __str__(self):
        return "{}".format(self._string_value)

    def __repr__(self):
        return "<{}>".format(self.__class__.__name__)

    def width(self):
        """Calculated width."""
        return self._width_value.size_for(self.input_width)

    def height(self):
        """Calculated height."""
        return self._height_value.size_for(self.input_height)

    def video_filters(self):
        """FFmpeg video filters to achieve expected result.

        Filter may be empty, use "crop" filter, "pad" filter or combination of
        "crop" and "pad".

        Returns:
            list: FFmpeg video filters.
        """
        # crop=width:height:x:y - explicit start x, y position
        # crop=width:height     - x, y are related to center by width/height
        # pad=width:heigth:x:y  - explicit start x, y position
        # pad=width:heigth      - x, y are set to 0 by default

        width = self.width()
        height = self.height()

        output = []
        if self.input_width == width and self.input_height == height:
            return output

        # Make sure resolution has odd numbers
        if width % 2 == 1:
            width -= 1

        if height % 2 == 1:
            height -= 1

        if width <= self.input_width and height <= self.input_height:
            output.append("crop={}:{}".format(width, height))

        elif width >= self.input_width and height >= self.input_height:
            output.append(
                "pad={}:{}:(iw-ow)/2:(ih-oh)/2:{}".format(
                    width, height, self.overscal_color
                )
            )

        elif width > self.input_width and height < self.input_height:
            output.append("crop=iw:{}".format(height))
            output.append("pad={}:ih:(iw-ow)/2:(ih-oh)/2:{}".format(
                width, self.overscal_color
            ))

        elif width < self.input_width and height > self.input_height:
            output.append("crop={}:ih".format(width))
            output.append("pad=iw:{}:(iw-ow)/2:(ih-oh)/2:{}".format(
                height, self.overscal_color
            ))

        return output

    def _convert_string_to_values(self, orig_string_value):
        string_value = orig_string_value.strip().lower()
        if not string_value:
            return [PixValueRelative(0), PixValueRelative(0)]

        # Replace "px" (and spaces before) with single space
        string_value = re.sub(r"([ ]+)?px", " ", string_value)
        string_value = re.sub(r"([ ]+)%", "%", string_value)
        # Make sure +/- sign at the beggining of string is next to number
        string_value = re.sub(r"^([\+\-])[ ]+", "\g<1>", string_value)
        # Make sure +/- sign in the middle has zero spaces before number under
        #   which belongs
        string_value = re.sub(
            r"[ ]([\+\-])[ ]+([0-9])",
            r" \g<1>\g<2>",
            string_value
        )
        string_parts = [
            part
            for part in string_value.split(" ")
            if part
        ]

        error_msg = "Invalid string for rescaling \"{}\"".format(
            orig_string_value
        )
        if 1 > len(string_parts) > 2:
            raise ValueError(error_msg)

        output = []
        for item in string_parts:
            groups = self.item_regex.findall(item)
            if not groups:
                raise ValueError(error_msg)

            relative_sign, value, ending = groups[0]
            if not relative_sign:
                if not ending:
                    output.append(PixValueExplicit(value))
                else:
                    output.append(PercentValueExplicit(value))
            else:
                source_sign_group = self.relative_source_regex.findall(ending)
                if not ending:
                    output.append(PixValueRelative(int(relative_sign + value)))

                elif source_sign_group:
                    source_sign = source_sign_group[0]
                    output.append(PercentValueRelativeSource(
                        float(relative_sign + value), source_sign
                    ))
                else:
                    output.append(
                        PercentValueRelative(float(relative_sign + value))
                    )

        if len(output) == 1:
            width = output.pop(0)
            height = width.copy()
        else:
            width, height = output

        return width, height<|MERGE_RESOLUTION|>--- conflicted
+++ resolved
@@ -224,11 +224,7 @@
                 self.log.debug("Executing: {}".format(subprcs_cmd))
 
                 openpype.api.run_subprocess(
-<<<<<<< HEAD
-                    subprcs_cmd, shell=True, logger=self.log
-=======
-                    subprocess_args, logger=self.log
->>>>>>> f31ec7bb
+                    subprcs_cmd, logger=self.log
                 )
 
                 # delete files added to fill gaps

--- conflicted
+++ resolved
@@ -1188,38 +1188,6 @@
         Returns:
             (dict): {'site': [alternative sites]...}
         """
-<<<<<<< HEAD
-        alt_site_pairs = {}
-        for site_name, site_info in conf_sites.items():
-            alt_sites = set(site_info.get("alternative_sites", []))
-            if not alt_site_pairs.get(site_name):
-                alt_site_pairs[site_name] = []
-
-            alt_site_pairs[site_name].extend(alt_sites)
-
-            for alt_site in alt_sites:
-                if not alt_site_pairs.get(alt_site):
-                    alt_site_pairs[alt_site] = []
-                alt_site_pairs[alt_site].extend([site_name])
-
-        # transitive relationship, eg site is alternative to another which is
-        # alternative to nex site
-        loop = True
-        while loop:
-            loop = False
-            for site_name, alt_sites in alt_site_pairs.items():
-                for alt_site in alt_sites:
-                    # safety against wrong config
-                    # {"SFTP": {"alternative_site": "SFTP"}
-                    if alt_site == site_name:
-                        continue
-
-                    for alt_alt_site in alt_site_pairs.get(alt_site, []):
-                        if (    alt_alt_site != site_name
-                                and alt_alt_site not in alt_sites):
-                            alt_site_pairs[site_name].append(alt_alt_site)
-                            loop = True
-=======
         alt_site_pairs = defaultdict(list)
         for site_name, site_info in conf_sites.items():
             alt_sites = set(site_info.get("alternative_sites", []))
@@ -1245,7 +1213,6 @@
                     ):
                         alt_sites.append(alt_alt_site)
                         sites_queue.append(alt_alt_site)
->>>>>>> 97b9622f
 
         return alt_site_pairs
 

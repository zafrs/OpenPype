import os
import logging
import sys
import copy
import datetime

import clique
import six
from bson.objectid import ObjectId
import pyblish.api

from openpype.client.operations import (
    OperationsSession,
    new_subset_document,
    new_version_doc,
    new_representation_doc,
    prepare_subset_update_data,
    prepare_version_update_data,
    prepare_representation_update_data,
)

from openpype.client import (
    get_representations,
    get_subset_by_name,
    get_version_by_name,
)
from openpype.lib import source_hash
from openpype.lib.file_transaction import (
    FileTransaction,
    DuplicateDestinationError
)
from openpype.pipeline.publish import (
    KnownPublishError,
    get_publish_template_name,
)

log = logging.getLogger(__name__)


def get_instance_families(instance):
    """Get all families of the instance"""
    # todo: move this to lib?
    family = instance.data.get("family")
    families = []
    if family:
        families.append(family)

    for _family in (instance.data.get("families") or []):
        if _family not in families:
            families.append(_family)

    return families


def get_frame_padded(frame, padding):
    """Return frame number as string with `padding` amount of padded zeros"""
    return "{frame:0{padding}d}".format(padding=padding, frame=frame)


class IntegrateAsset(pyblish.api.InstancePlugin):
    """Register publish in the database and transfer files to destinations.

    Steps:
        1) Register the subset and version
        2) Transfer the representation files to the destination
        3) Register the representation

    Requires:
        instance.data['representations'] - must be a list and each member
        must be a dictionary with following data:
            'files': list of filenames for sequence, string for single file.
                     Only the filename is allowed, without the folder path.
            'stagingDir': "path/to/folder/with/files"
            'name': representation name (usually the same as extension)
            'ext': file extension
        optional data
            "frameStart"
            "frameEnd"
            'fps'
            "data": additional metadata for each representation.
    """

    label = "Integrate Asset"
    order = pyblish.api.IntegratorOrder
    families = ["workfile",
                "pointcache",
                "pointcloud",
                "proxyAbc",
                "camera",
                "animation",
                "model",
                "maxScene",
                "mayaAscii",
                "mayaScene",
                "setdress",
                "layout",
                "ass",
                "vdbcache",
                "scene",
                "vrayproxy",
                "vrayscene_layer",
                "render",
                "prerender",
                "imagesequence",
                "review",
                "rendersetup",
                "rig",
                "plate",
                "look",
                "ociolook",
                "audio",
                "yetiRig",
                "yeticache",
                "nukenodes",
                "gizmo",
                "source",
                "matchmove",
                "image",
                "assembly",
                "fbx",
                "gltf",
                "textures",
                "action",
                "harmony.template",
                "harmony.palette",
                "editorial",
                "background",
                "camerarig",
                "redshiftproxy",
                "effect",
                "xgen",
                "hda",
                "usd",
                "staticMesh",
                "skeletalMesh",
                "mvLook",
                "mvUsd",
                "mvUsdComposition",
                "mvUsdOverride",
<<<<<<< HEAD
                "simpleUnrealTexture",
                "reference",
=======
>>>>>>> b0499edb
                "online",
                "uasset",
                "blendScene",
                "yeticacheUE",
                "tycache"
                ]

    default_template_name = "publish"

    # Representation context keys that should always be written to
    # the database even if not used by the destination template
    db_representation_context_keys = [
        "project", "asset", "task", "subset", "version", "representation",
        "family", "hierarchy", "username", "user", "output"
    ]

    def process(self, instance):

        # Instance should be integrated on a farm
        if instance.data.get("farm"):
            self.log.debug(
                "Instance is marked to be processed on farm. Skipping")
            return

        # Instance is marked to not get integrated
        if not instance.data.get("integrate", True):
            self.log.debug("Instance is marked to skip integrating. Skipping")
            return

        filtered_repres = self.filter_representations(instance)
        # Skip instance if there are not representations to integrate
        #   all representations should not be integrated
        if not filtered_repres:
            self.log.warning((
                "Skipping, there are no representations"
                " to integrate for instance {}"
            ).format(instance.data["family"]))
            return

        file_transactions = FileTransaction(log=self.log,
                                            # Enforce unique transfers
                                            allow_queue_replacements=False)
        try:
            self.register(instance, file_transactions, filtered_repres)
        except DuplicateDestinationError as exc:
            # Raise DuplicateDestinationError as KnownPublishError
            # and rollback the transactions
            file_transactions.rollback()
            six.reraise(KnownPublishError,
                        KnownPublishError(exc),
                        sys.exc_info()[2])
        except Exception:
            # clean destination
            # todo: preferably we'd also rollback *any* changes to the database
            file_transactions.rollback()
            self.log.critical("Error when registering", exc_info=True)
            six.reraise(*sys.exc_info())

        # Finalizing can't rollback safely so no use for moving it to
        # the try, except.
        file_transactions.finalize()

    def filter_representations(self, instance):
        # Prepare repsentations that should be integrated
        repres = instance.data.get("representations")
        # Raise error if instance don't have any representations
        if not repres:
            raise KnownPublishError(
                "Instance {} has no representations to integrate".format(
                    instance.data["family"]
                )
            )

        # Validate type of stored representations
        if not isinstance(repres, (list, tuple)):
            raise TypeError(
                "Instance 'files' must be a list, got: {0} {1}".format(
                    str(type(repres)), str(repres)
                )
            )

        # Filter representations
        filtered_repres = []
        for repre in repres:
            if "delete" in repre.get("tags", []):
                continue
            filtered_repres.append(repre)

        return filtered_repres

    def register(self, instance, file_transactions, filtered_repres):
        project_name = instance.context.data["projectName"]

        instance_stagingdir = instance.data.get("stagingDir")
        if not instance_stagingdir:
            self.log.debug((
                "{0} is missing reference to staging directory."
                " Will try to get it from representation."
            ).format(instance))

        else:
            self.log.debug(
                "Establishing staging directory "
                "@ {0}".format(instance_stagingdir)
            )

        template_name = self.get_template_name(instance)

        op_session = OperationsSession()
        subset = self.prepare_subset(
            instance, op_session, project_name
        )
        version = self.prepare_version(
            instance, op_session, subset, project_name
        )
        instance.data["versionEntity"] = version

        anatomy = instance.context.data["anatomy"]

        # Get existing representations (if any)
        existing_repres_by_name = {
            repre_doc["name"].lower(): repre_doc
            for repre_doc in get_representations(
                project_name,
                version_ids=[version["_id"]],
                fields=["_id", "name"]
            )
        }

        # Prepare all representations
        prepared_representations = []
        for repre in filtered_repres:
            # todo: reduce/simplify what is returned from this function
            prepared = self.prepare_representation(
                repre,
                template_name,
                existing_repres_by_name,
                version,
                instance_stagingdir,
                instance)

            for src, dst in prepared["transfers"]:
                # todo: add support for hardlink transfers
                file_transactions.add(src, dst)

            prepared_representations.append(prepared)

        # Each instance can also have pre-defined transfers not explicitly
        # part of a representation - like texture resources used by a
        # .ma representation. Those destination paths are pre-defined, etc.
        # todo: should we move or simplify this logic?
        resource_destinations = set()

        file_copy_modes = [
            ("transfers", FileTransaction.MODE_COPY),
            ("hardlinks", FileTransaction.MODE_HARDLINK)
        ]
        for files_type, copy_mode in file_copy_modes:
            for src, dst in instance.data.get(files_type, []):
                self._validate_path_in_project_roots(anatomy, dst)

                file_transactions.add(src, dst, mode=copy_mode)
                resource_destinations.add(os.path.abspath(dst))

        # Bulk write to the database
        # We write the subset and version to the database before the File
        # Transaction to reduce the chances of another publish trying to
        # publish to the same version number since that chance can greatly
        # increase if the file transaction takes a long time.
        op_session.commit()

        self.log.info("Subset '{subset[name]}' version {version[name]} "
                      "written to database..".format(subset=subset,
                                                     version=version))

        # Process all file transfers of all integrations now
        self.log.debug("Integrating source files to destination ...")
        file_transactions.process()
        self.log.debug(
            "Backed up existing files: {}".format(file_transactions.backups))
        self.log.debug(
            "Transferred files: {}".format(file_transactions.transferred))
        self.log.debug("Retrieving Representation Site Sync information ...")

        # Get the accessible sites for Site Sync
        modules_by_name = instance.context.data["openPypeModules"]
        sync_server_module = modules_by_name.get("sync_server")
        if sync_server_module is None:
            sites = [{
                "name": "studio",
                "created_dt": datetime.datetime.now()
            }]
        else:
            sites = sync_server_module.compute_resource_sync_sites(
                project_name=instance.data["projectEntity"]["name"]
            )
        self.log.debug("Sync Server Sites: {}".format(sites))

        # Compute the resource file infos once (files belonging to the
        # version instance instead of an individual representation) so
        # we can re-use those file infos per representation
        resource_file_infos = self.get_files_info(resource_destinations,
                                                  sites=sites,
                                                  anatomy=anatomy)

        # Finalize the representations now the published files are integrated
        # Get 'files' info for representations and its attached resources
        new_repre_names_low = set()
        for prepared in prepared_representations:
            repre_doc = prepared["representation"]
            repre_update_data = prepared["repre_doc_update_data"]
            transfers = prepared["transfers"]
            destinations = [dst for src, dst in transfers]
            repre_doc["files"] = self.get_files_info(
                destinations, sites=sites, anatomy=anatomy
            )

            # Add the version resource file infos to each representation
            repre_doc["files"] += resource_file_infos

            # Set up representation for writing to the database. Since
            # we *might* be overwriting an existing entry if the version
            # already existed we'll use ReplaceOnce with `upsert=True`
            if repre_update_data is None:
                op_session.create_entity(
                    project_name, repre_doc["type"], repre_doc
                )
            else:
                op_session.update_entity(
                    project_name,
                    repre_doc["type"],
                    repre_doc["_id"],
                    repre_update_data
                )

            new_repre_names_low.add(repre_doc["name"].lower())

        # Delete any existing representations that didn't get any new data
        # if the instance is not set to append mode
        if not instance.data.get("append", False):
            for name, existing_repres in existing_repres_by_name.items():
                if name not in new_repre_names_low:
                    # We add the exact representation name because `name` is
                    # lowercase for name matching only and not in the database
                    op_session.delete_entity(
                        project_name, "representation", existing_repres["_id"]
                    )

        self.log.debug("{}".format(op_session.to_data()))
        op_session.commit()

        # Backwards compatibility used in hero integration.
        # todo: can we avoid the need to store this?
        instance.data["published_representations"] = {
            p["representation"]["_id"]: p for p in prepared_representations
        }

        self.log.info(
            "Registered {} representations: {}".format(
                len(prepared_representations),
                ", ".join(p["representation"]["name"]
                          for p in prepared_representations)
            )
        )

    def prepare_subset(self, instance, op_session, project_name):
        asset_doc = instance.data["assetEntity"]
        subset_name = instance.data["subset"]
        family = instance.data["family"]
        self.log.debug("Subset: {}".format(subset_name))

        # Get existing subset if it exists
        existing_subset_doc = get_subset_by_name(
            project_name, subset_name, asset_doc["_id"]
        )

        # Define subset data
        data = {
            "families": get_instance_families(instance)
        }

        subset_group = instance.data.get("subsetGroup")
        if subset_group:
            data["subsetGroup"] = subset_group
        elif existing_subset_doc:
            # Preserve previous subset group if new version does not set it
            if "subsetGroup" in existing_subset_doc.get("data", {}):
                subset_group = existing_subset_doc["data"]["subsetGroup"]
                data["subsetGroup"] = subset_group

        subset_id = None
        if existing_subset_doc:
            subset_id = existing_subset_doc["_id"]
        subset_doc = new_subset_document(
            subset_name, family, asset_doc["_id"], data, subset_id
        )

        if existing_subset_doc is None:
            # Create a new subset
            self.log.info("Subset '%s' not found, creating ..." % subset_name)
            op_session.create_entity(
                project_name, subset_doc["type"], subset_doc
            )

        else:
            # Update existing subset data with new data and set in database.
            # We also change the found subset in-place so we don't need to
            # re-query the subset afterwards
            subset_doc["data"].update(data)
            update_data = prepare_subset_update_data(
                existing_subset_doc, subset_doc
            )
            op_session.update_entity(
                project_name,
                subset_doc["type"],
                subset_doc["_id"],
                update_data
            )

        self.log.debug("Prepared subset: {}".format(subset_name))
        return subset_doc

    def prepare_version(self, instance, op_session, subset_doc, project_name):
        version_number = instance.data["version"]

        existing_version = get_version_by_name(
            project_name,
            version_number,
            subset_doc["_id"],
            fields=["_id"]
        )
        version_id = None
        if existing_version:
            version_id = existing_version["_id"]

        version_data = self.create_version_data(instance)
        version_doc = new_version_doc(
            version_number,
            subset_doc["_id"],
            version_data,
            version_id
        )

        if existing_version:
            self.log.debug("Updating existing version ...")
            update_data = prepare_version_update_data(
                existing_version, version_doc
            )
            op_session.update_entity(
                project_name,
                version_doc["type"],
                version_doc["_id"],
                update_data
            )
        else:
            self.log.debug("Creating new version ...")
            op_session.create_entity(
                project_name, version_doc["type"], version_doc
            )

        self.log.debug(
            "Prepared version: v{0:03d}".format(version_doc["name"])
        )

        return version_doc

    def _validate_repre_files(self, files, is_sequence_representation):
        """Validate representation files before transfer preparation.

        Check if files contain only filenames instead of full paths and check
        if sequence don't contain more than one sequence or has remainders.

        Args:
            files (Union[str, List[str]]): Files from representation.
            is_sequence_representation (bool): Files are for sequence.

        Raises:
            KnownPublishError: If validations don't pass.
        """

        if not files:
            return

        if not is_sequence_representation:
            files = [files]

        if any(os.path.isabs(fname) for fname in files):
            raise KnownPublishError("Given file names contain full paths")

        if not is_sequence_representation:
            return

        src_collections, remainders = clique.assemble(files)
        if len(files) < 2 or len(src_collections) != 1 or remainders:
            raise KnownPublishError((
                "Files of representation does not contain proper"
                " sequence files.\nCollected collections: {}"
                "\nCollected remainders: {}"
            ).format(
                ", ".join([str(col) for col in src_collections]),
                ", ".join([str(rem) for rem in remainders])
            ))

    def prepare_representation(self, repre,
                               template_name,
                               existing_repres_by_name,
                               version,
                               instance_stagingdir,
                               instance):

        # pre-flight validations
        if repre["ext"].startswith("."):
            raise KnownPublishError((
                "Extension must not start with a dot '.': {}"
            ).format(repre["ext"]))

        if repre.get("transfers"):
            raise KnownPublishError((
                "Representation is not allowed to have transfers"
                "data before integration. They are computed in "
                "the integrator. Got: {}"
            ).format(repre["transfers"]))

        # create template data for Anatomy
        template_data = copy.deepcopy(instance.data["anatomyData"])

        # required representation keys
        files = repre["files"]
        template_data["representation"] = repre["name"]
        template_data["ext"] = repre["ext"]

        # allow overwriting existing version
        template_data["version"] = version["name"]

        # add template data for colorspaceData
        if repre.get("colorspaceData"):
            colorspace = repre["colorspaceData"]["colorspace"]
            # replace spaces with underscores
            # pipeline.colorspace.parse_colorspace_from_filepath
            # is checking it with underscores too
            colorspace = colorspace.replace(" ", "_")
            template_data["colorspace"] = colorspace

        stagingdir = repre.get("stagingDir")
        if not stagingdir:
            # Fall back to instance staging dir if not explicitly
            # set for representation in the instance
            self.log.debug((
                "Representation uses instance staging dir: {}"
            ).format(instance_stagingdir))
            stagingdir = instance_stagingdir

        if not stagingdir:
            raise KnownPublishError(
                "No staging directory set for representation: {}".format(repre)
            )

        # optionals
        # retrieve additional anatomy data from representation if exists
        for key, anatomy_key in {
            # Representation Key: Anatomy data key
            "resolutionWidth": "resolution_width",
            "resolutionHeight": "resolution_height",
            "fps": "fps",
            "outputName": "output",
            "originalBasename": "originalBasename"
        }.items():
            # Allow to take value from representation
            # if not found also consider instance.data
            value = repre.get(key)
            if value is None:
                value = instance.data.get(key)

            if value is not None:
                template_data[anatomy_key] = value

        self.log.debug("Anatomy template name: {}".format(template_name))
        anatomy = instance.context.data["anatomy"]
        publish_template_category = anatomy.templates[template_name]
        template = os.path.normpath(publish_template_category["path"])

        is_udim = bool(repre.get("udim"))

        # handle publish in place
        if "{originalDirname}" in template:
            # store as originalDirname only original value without project root
            # if instance collected originalDirname is present, it should be
            # used for all represe
            # from temp to final
            original_directory = (
                instance.data.get("originalDirname") or instance_stagingdir)

            _rootless = self.get_rootless_path(anatomy, original_directory)
            if _rootless == original_directory:
                raise KnownPublishError((
                        "Destination path '{}' ".format(original_directory) +
                        "must be in project dir"
                ))
            relative_path_start = _rootless.rfind('}') + 2
            without_root = _rootless[relative_path_start:]
            template_data["originalDirname"] = without_root

        is_sequence_representation = isinstance(files, (list, tuple))
        self._validate_repre_files(files, is_sequence_representation)

        # Output variables of conditions below:
        # - transfers (List[Tuple[str, str]]): src -> dst filepaths to copy
        # - repre_context (Dict[str, Any]): context data used to fill template
        # - template_data (Dict[str, Any]): source data used to fill template
        #   - to add required data to 'repre_context' not used for
        #       formatting
        path_template_obj = anatomy.templates_obj[template_name]["path"]

        # Treat template with 'orignalBasename' in special way
        if "{originalBasename}" in template:
            # Remove 'frame' from template data
            template_data.pop("frame", None)

            # Find out first frame string value
            first_index_padded = None
            if not is_udim and is_sequence_representation:
                col = clique.assemble(files)[0][0]
                sorted_frames = tuple(sorted(col.indexes))
                # First frame used for end value
                first_frame = sorted_frames[0]
                # Get last frame for padding
                last_frame = sorted_frames[-1]
                # Use padding from collection of length of last frame as string
                padding = max(col.padding, len(str(last_frame)))
                first_index_padded = get_frame_padded(
                    frame=first_frame,
                    padding=padding
                )

            # Convert files to list for single file as remaining part is only
            #   transfers creation (iteration over files)
            if not is_sequence_representation:
                files = [files]

            repre_context = None
            transfers = []
            for src_file_name in files:
                template_data["originalBasename"], _ = os.path.splitext(
                    src_file_name)

                dst = path_template_obj.format_strict(template_data)
                src = os.path.join(stagingdir, src_file_name)
                transfers.append((src, dst))
                if repre_context is None:
                    repre_context = dst.used_values

            if not is_udim and first_index_padded is not None:
                repre_context["frame"] = first_index_padded

        elif is_sequence_representation:
            # Collection of files (sequence)
            src_collections, remainders = clique.assemble(files)

            src_collection = src_collections[0]
            destination_indexes = list(src_collection.indexes)
            # Use last frame for minimum padding
            #   - that should cover both 'udim' and 'frame' minimum padding
            destination_padding = len(str(destination_indexes[-1]))
            if not is_udim:
                # Change padding for frames if template has defined higher
                #   padding.
                template_padding = int(
                    publish_template_category["frame_padding"]
                )
                if template_padding > destination_padding:
                    destination_padding = template_padding

                # If the representation has `frameStart` set it renumbers the
                # frame indices of the published collection. It will start from
                # that `frameStart` index instead. Thus if that frame start
                # differs from the collection we want to shift the destination
                # frame indices from the source collection.
                # In case source are published in place we need to
                # skip renumbering
                repre_frame_start = repre.get("frameStart")
                if repre_frame_start is not None:
                    index_frame_start = int(repre_frame_start)
                    # Shift destination sequence to the start frame
                    destination_indexes = [
                        index_frame_start + idx
                        for idx in range(len(destination_indexes))
                    ]

            # To construct the destination template with anatomy we require
            # a Frame or UDIM tile set for the template data. We use the first
            # index of the destination for that because that could've shifted
            # from the source indexes, etc.
            first_index_padded = get_frame_padded(
                frame=destination_indexes[0],
                padding=destination_padding
            )

            # Construct destination collection from template
            repre_context = None
            dst_filepaths = []
            for index in destination_indexes:
                if is_udim:
                    template_data["udim"] = index
                else:
                    template_data["frame"] = index
                template_filled = path_template_obj.format_strict(
                    template_data
                )
                dst_filepaths.append(template_filled)
                if repre_context is None:
                    self.log.debug(
                        "Template filled: {}".format(str(template_filled))
                    )
                    repre_context = template_filled.used_values

            # Make sure context contains frame
            # NOTE: Frame would not be available only if template does not
            #   contain '{frame}' in template -> Do we want support it?
            if not is_udim:
                repre_context["frame"] = first_index_padded

            # Update the destination indexes and padding
            dst_collection = clique.assemble(dst_filepaths)[0][0]
            dst_collection.padding = destination_padding
            if len(src_collection.indexes) != len(dst_collection.indexes):
                raise KnownPublishError((
                    "This is a bug. Source sequence frames length"
                    " does not match integration frames length"
                ))

            # Multiple file transfers
            transfers = []
            for src_file_name, dst in zip(src_collection, dst_collection):
                src = os.path.join(stagingdir, src_file_name)
                transfers.append((src, dst))

        else:
            # Single file
            # Manage anatomy template data
            template_data.pop("frame", None)
            if is_udim:
                template_data["udim"] = repre["udim"][0]
            # Construct destination filepath from template
            template_filled = path_template_obj.format_strict(template_data)
            repre_context = template_filled.used_values
            dst = os.path.normpath(template_filled)

            # Single file transfer
            src = os.path.join(stagingdir, files)
            transfers = [(src, dst)]

        # todo: Are we sure the assumption each representation
        #       ends up in the same folder is valid?
        if not instance.data.get("publishDir"):
            template_obj = anatomy.templates_obj[template_name]["folder"]
            template_filled = template_obj.format_strict(template_data)
            instance.data["publishDir"] = template_filled

        for key in self.db_representation_context_keys:
            # Also add these values to the context even if not used by the
            # destination template
            value = template_data.get(key)
            if value is not None:
                repre_context[key] = value

        # Explicitly store the full list even though template data might
        # have a different value because it uses just a single udim tile
        if repre.get("udim"):
            repre_context["udim"] = repre.get("udim")  # store list

        # Use previous representation's id if there is a name match
        existing = existing_repres_by_name.get(repre["name"].lower())
        repre_id = None
        if existing:
            repre_id = existing["_id"]

        # Store first transferred destination as published path data
        # - used primarily for reviews that are integrated to custom modules
        # TODO we should probably store all integrated files
        #   related to the representation?
        published_path = transfers[0][1]
        repre["published_path"] = published_path

        # todo: `repre` is not the actual `representation` entity
        #       we should simplify/clarify difference between data above
        #       and the actual representation entity for the database
        data = repre.get("data", {})
        data.update({"path": published_path, "template": template})

        # add colorspace data if any exists on representation
        if repre.get("colorspaceData"):
            data["colorspaceData"] = repre["colorspaceData"]

        repre_doc = new_representation_doc(
            repre["name"], version["_id"], repre_context, data, repre_id
        )
        update_data = None
        if repre_id is not None:
            update_data = prepare_representation_update_data(
                existing, repre_doc
            )

        return {
            "representation": repre_doc,
            "repre_doc_update_data": update_data,
            "anatomy_data": template_data,
            "transfers": transfers,
            # todo: avoid the need for 'published_files' used by Integrate Hero
            # backwards compatibility
            "published_files": [transfer[1] for transfer in transfers]
        }

    def create_version_data(self, instance):
        """Create the data dictionary for the version

        Args:
            instance: the current instance being published

        Returns:
            dict: the required information for version["data"]
        """

        context = instance.context

        # create relative source path for DB
        if "source" in instance.data:
            source = instance.data["source"]
        else:
            source = context.data["currentFile"]
            anatomy = instance.context.data["anatomy"]
            source = self.get_rootless_path(anatomy, source)
        self.log.debug("Source: {}".format(source))

        version_data = {
            "families": get_instance_families(instance),
            "time": context.data["time"],
            "author": context.data["user"],
            "source": source,
            "comment": instance.data["comment"],
            "machine": context.data.get("machine"),
            "fps": instance.data.get("fps", context.data.get("fps"))
        }

        # todo: preferably we wouldn't need this "if dict" etc. logic and
        #       instead be able to rely what the input value is if it's set.
        intent_value = context.data.get("intent")
        if intent_value and isinstance(intent_value, dict):
            intent_value = intent_value.get("value")

        if intent_value:
            version_data["intent"] = intent_value

        # Include optional data if present in
        optionals = [
            "frameStart", "frameEnd", "step",
            "handleEnd", "handleStart", "sourceHashes"
        ]
        for key in optionals:
            if key in instance.data:
                version_data[key] = instance.data[key]

        # Include instance.data[versionData] directly
        version_data_instance = instance.data.get("versionData")
        if version_data_instance:
            version_data.update(version_data_instance)

        return version_data

    def get_template_name(self, instance):
        """Return anatomy template name to use for integration"""

        # Anatomy data is pre-filled by Collectors
        context = instance.context
        project_name = context.data["projectName"]

        # Task can be optional in anatomy data
        host_name = context.data["hostName"]
        anatomy_data = instance.data["anatomyData"]
        family = anatomy_data["family"]
        task_info = anatomy_data.get("task") or {}

        return get_publish_template_name(
            project_name,
            host_name,
            family,
            task_name=task_info.get("name"),
            task_type=task_info.get("type"),
            project_settings=context.data["project_settings"],
            logger=self.log
        )

    def get_rootless_path(self, anatomy, path):
        """Returns, if possible, path without absolute portion from root
            (eg. 'c:\' or '/opt/..')

         This information is platform dependent and shouldn't be captured.
         Example:
             'c:/projects/MyProject1/Assets/publish...' >
             '{root}/MyProject1/Assets...'

        Args:
            anatomy: anatomy part from instance
            path: path (absolute)
        Returns:
            path: modified path if possible, or unmodified path
            + warning logged
        """

        success, rootless_path = anatomy.find_root_template_from_path(path)
        if success:
            path = rootless_path
        else:
            self.log.warning((
                "Could not find root path for remapping \"{}\"."
                " This may cause issues on farm."
            ).format(path))
        return path

    def get_files_info(self, destinations, sites, anatomy):
        """Prepare 'files' info portion for representations.

        Arguments:
            destinations (list): List of transferred file destinations
            sites (list): array of published locations
            anatomy: anatomy part from instance
        Returns:
            output_resources: array of dictionaries to be added to 'files' key
            in representation
        """

        file_infos = []
        for file_path in destinations:
            file_info = self.prepare_file_info(file_path, anatomy, sites=sites)
            file_infos.append(file_info)
        return file_infos

    def prepare_file_info(self, path, anatomy, sites):
        """ Prepare information for one file (asset or resource)

        Arguments:
            path: destination url of published file
            anatomy: anatomy part from instance
            sites: array of published locations,
                [ {'name':'studio', 'created_dt':date} by default
                keys expected ['studio', 'site1', 'gdrive1']

        Returns:
            dict: file info dictionary
        """

        return {
            "_id": ObjectId(),
            "path": self.get_rootless_path(anatomy, path),
            "size": os.path.getsize(path),
            "hash": source_hash(path),
            "sites": sites
        }

    def _validate_path_in_project_roots(self, anatomy, file_path):
        """Checks if 'file_path' starts with any of the roots.

        Used to check that published path belongs to project, eg. we are not
        trying to publish to local only folder.
        Args:
            anatomy (Anatomy)
            file_path (str)
        Raises
            (KnownPublishError)
        """
        path = self.get_rootless_path(anatomy, file_path)
        if not path:
            raise KnownPublishError((
                "Destination path '{}' ".format(file_path) +
                "must be in project dir"
            ))<|MERGE_RESOLUTION|>--- conflicted
+++ resolved
@@ -137,11 +137,8 @@
                 "mvUsd",
                 "mvUsdComposition",
                 "mvUsdOverride",
-<<<<<<< HEAD
                 "simpleUnrealTexture",
                 "reference",
-=======
->>>>>>> b0499edb
                 "online",
                 "uasset",
                 "blendScene",

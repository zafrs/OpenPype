import os
import logging
import sys
import copy
import clique
import six

from bson.objectid import ObjectId
import pyblish.api

from openpype.client.operations import (
    OperationsSession,
    new_subset_document,
    new_version_doc,
    new_representation_doc,
    prepare_subset_update_data,
    prepare_version_update_data,
    prepare_representation_update_data,
)

from openpype.client import (
    get_representations,
    get_subset_by_name,
    get_version_by_name,
)
from openpype.lib import source_hash
from openpype.lib.file_transaction import FileTransaction
from openpype.pipeline.publish import (
    KnownPublishError,
    get_publish_template_name,
)

log = logging.getLogger(__name__)


def get_instance_families(instance):
    """Get all families of the instance"""
    # todo: move this to lib?
    family = instance.data.get("family")
    families = []
    if family:
        families.append(family)

    for _family in (instance.data.get("families") or []):
        if _family not in families:
            families.append(_family)

    return families


def get_frame_padded(frame, padding):
    """Return frame number as string with `padding` amount of padded zeros"""
    return "{frame:0{padding}d}".format(padding=padding, frame=frame)


class IntegrateAsset(pyblish.api.InstancePlugin):
    """Register publish in the database and transfer files to destinations.

    Steps:
        1) Register the subset and version
        2) Transfer the representation files to the destination
        3) Register the representation

    Requires:
        instance.data['representations'] - must be a list and each member
        must be a dictionary with following data:
            'files': list of filenames for sequence, string for single file.
                     Only the filename is allowed, without the folder path.
            'stagingDir': "path/to/folder/with/files"
            'name': representation name (usually the same as extension)
            'ext': file extension
        optional data
            "frameStart"
            "frameEnd"
            'fps'
            "data": additional metadata for each representation.
    """

    label = "Integrate Asset"
    order = pyblish.api.IntegratorOrder
    families = ["workfile",
                "pointcache",
                "proxyAbc",
                "camera",
                "animation",
                "model",
                "mayaAscii",
                "mayaScene",
                "setdress",
                "layout",
                "ass",
                "vdbcache",
                "scene",
                "vrayproxy",
                "vrayscene_layer",
                "render",
                "prerender",
                "imagesequence",
                "review",
                "rendersetup",
                "rig",
                "plate",
                "look",
                "audio",
                "yetiRig",
                "yeticache",
                "nukenodes",
                "gizmo",
                "source",
                "matchmove",
                "image",
                "assembly",
                "fbx",
                "gltf",
                "textures",
                "action",
                "harmony.template",
                "harmony.palette",
                "editorial",
                "background",
                "camerarig",
                "redshiftproxy",
                "effect",
                "xgen",
                "hda",
                "usd",
                "staticMesh",
                "skeletalMesh",
                "mvLook",
                "mvUsd",
                "mvUsdComposition",
                "mvUsdOverride",
                "simpleUnrealTexture",
                "online",
<<<<<<< HEAD
                "reference"
=======
                "uasset"
>>>>>>> 4720208c
                ]

    default_template_name = "publish"

    # Representation context keys that should always be written to
    # the database even if not used by the destination template
    db_representation_context_keys = [
        "project", "asset", "task", "subset", "version", "representation",
        "family", "hierarchy", "username", "user", "output"
    ]
    skip_host_families = []

    def process(self, instance):
        if self._temp_skip_instance_by_settings(instance):
            return

        # Mark instance as processed for legacy integrator
        instance.data["processedWithNewIntegrator"] = True

        # Instance should be integrated on a farm
        if instance.data.get("farm"):
            self.log.info(
                "Instance is marked to be processed on farm. Skipping")
            return

        filtered_repres = self.filter_representations(instance)
        # Skip instance if there are not representations to integrate
        #   all representations should not be integrated
        if not filtered_repres:
            self.log.warning((
                "Skipping, there are no representations"
                " to integrate for instance {}"
            ).format(instance.data["family"]))
            return

        file_transactions = FileTransaction(log=self.log)
        try:
            self.register(instance, file_transactions, filtered_repres)
        except Exception:
            # clean destination
            # todo: preferably we'd also rollback *any* changes to the database
            file_transactions.rollback()
            self.log.critical("Error when registering", exc_info=True)
            six.reraise(*sys.exc_info())

        # Finalizing can't rollback safely so no use for moving it to
        # the try, except.
        file_transactions.finalize()

    def _temp_skip_instance_by_settings(self, instance):
        """Decide if instance will be processed with new or legacy integrator.

        This is temporary solution until we test all usecases with new (this)
        integrator plugin.
        """

        host_name = instance.context.data["hostName"]
        instance_family = instance.data["family"]
        instance_families = set(instance.data.get("families") or [])

        skip = False
        for item in self.skip_host_families:
            if host_name not in item["host"]:
                continue

            families = set(item["families"])
            if instance_family in families:
                skip = True
                break

            for family in instance_families:
                if family in families:
                    skip = True
                    break

            if skip:
                break

        if skip:
            self.log.debug("Instance is marked to be skipped by settings.")
        return skip

    def filter_representations(self, instance):
        # Prepare repsentations that should be integrated
        repres = instance.data.get("representations")
        # Raise error if instance don't have any representations
        if not repres:
            raise KnownPublishError(
                "Instance {} has no representations to integrate".format(
                    instance.data["family"]
                )
            )

        # Validate type of stored representations
        if not isinstance(repres, (list, tuple)):
            raise TypeError(
                "Instance 'files' must be a list, got: {0} {1}".format(
                    str(type(repres)), str(repres)
                )
            )

        # Filter representations
        filtered_repres = []
        for repre in repres:
            if "delete" in repre.get("tags", []):
                continue
            filtered_repres.append(repre)

        return filtered_repres

    def register(self, instance, file_transactions, filtered_repres):
        project_name = instance.context.data["projectName"]

        instance_stagingdir = instance.data.get("stagingDir")
        if not instance_stagingdir:
            self.log.info((
                "{0} is missing reference to staging directory."
                " Will try to get it from representation."
            ).format(instance))

        else:
            self.log.debug(
                "Establishing staging directory "
                "@ {0}".format(instance_stagingdir)
            )

        template_name = self.get_template_name(instance)

        op_session = OperationsSession()
        subset = self.prepare_subset(
            instance, op_session, project_name
        )
        version = self.prepare_version(
            instance, op_session, subset, project_name
        )
        instance.data["versionEntity"] = version

        anatomy = instance.context.data["anatomy"]

        # Get existing representations (if any)
        existing_repres_by_name = {
            repre_doc["name"].lower(): repre_doc
            for repre_doc in get_representations(
                project_name,
                version_ids=[version["_id"]],
                fields=["_id", "name"]
            )
        }

        # Prepare all representations
        prepared_representations = []
        for repre in filtered_repres:
            # todo: reduce/simplify what is returned from this function
            prepared = self.prepare_representation(
                repre,
                template_name,
                existing_repres_by_name,
                version,
                instance_stagingdir,
                instance)

            for src, dst in prepared["transfers"]:
                # todo: add support for hardlink transfers
                file_transactions.add(src, dst)

            prepared_representations.append(prepared)

        # Each instance can also have pre-defined transfers not explicitly
        # part of a representation - like texture resources used by a
        # .ma representation. Those destination paths are pre-defined, etc.
        # todo: should we move or simplify this logic?
        resource_destinations = set()

        file_copy_modes = [
            ("transfers", FileTransaction.MODE_COPY),
            ("hardlinks", FileTransaction.MODE_HARDLINK)
        ]
        for files_type, copy_mode in file_copy_modes:
            for src, dst in instance.data.get(files_type, []):
                self._validate_path_in_project_roots(anatomy, dst)

                file_transactions.add(src, dst, mode=copy_mode)
                resource_destinations.add(os.path.abspath(dst))

        # Bulk write to the database
        # We write the subset and version to the database before the File
        # Transaction to reduce the chances of another publish trying to
        # publish to the same version number since that chance can greatly
        # increase if the file transaction takes a long time.
        op_session.commit()

        self.log.info("Subset {subset[name]} and Version {version[name]} "
                      "written to database..".format(subset=subset,
                                                     version=version))

        # Process all file transfers of all integrations now
        self.log.debug("Integrating source files to destination ...")
        file_transactions.process()
        self.log.debug(
            "Backed up existing files: {}".format(file_transactions.backups))
        self.log.debug(
            "Transferred files: {}".format(file_transactions.transferred))
        self.log.debug("Retrieving Representation Site Sync information ...")

        # Get the accessible sites for Site Sync
        modules_by_name = instance.context.data["openPypeModules"]
        sync_server_module = modules_by_name["sync_server"]
        sites = sync_server_module.compute_resource_sync_sites(
            project_name=instance.data["projectEntity"]["name"]
        )
        self.log.debug("Sync Server Sites: {}".format(sites))

        # Compute the resource file infos once (files belonging to the
        # version instance instead of an individual representation) so
        # we can re-use those file infos per representation
        resource_file_infos = self.get_files_info(resource_destinations,
                                                  sites=sites,
                                                  anatomy=anatomy)

        # Finalize the representations now the published files are integrated
        # Get 'files' info for representations and its attached resources
        new_repre_names_low = set()
        for prepared in prepared_representations:
            repre_doc = prepared["representation"]
            repre_update_data = prepared["repre_doc_update_data"]
            transfers = prepared["transfers"]
            destinations = [dst for src, dst in transfers]
            repre_doc["files"] = self.get_files_info(
                destinations, sites=sites, anatomy=anatomy
            )

            # Add the version resource file infos to each representation
            repre_doc["files"] += resource_file_infos

            # Set up representation for writing to the database. Since
            # we *might* be overwriting an existing entry if the version
            # already existed we'll use ReplaceOnce with `upsert=True`
            if repre_update_data is None:
                op_session.create_entity(
                    project_name, repre_doc["type"], repre_doc
                )
            else:
                op_session.update_entity(
                    project_name,
                    repre_doc["type"],
                    repre_doc["_id"],
                    repre_update_data
                )

            new_repre_names_low.add(repre_doc["name"].lower())

        # Delete any existing representations that didn't get any new data
        # if the instance is not set to append mode
        if not instance.data.get("append", False):
            for name, existing_repres in existing_repres_by_name.items():
                if name not in new_repre_names_low:
                    # We add the exact representation name because `name` is
                    # lowercase for name matching only and not in the database
                    op_session.delete_entity(
                        project_name, "representation", existing_repres["_id"]
                    )

        self.log.debug("{}".format(op_session.to_data()))
        op_session.commit()

        # Backwards compatibility
        # todo: can we avoid the need to store this?
        instance.data["published_representations"] = {
            p["representation"]["_id"]: p for p in prepared_representations
        }

        self.log.info("Registered {} representations"
                      "".format(len(prepared_representations)))

    def prepare_subset(self, instance, op_session, project_name):
        asset_doc = instance.data["assetEntity"]
        subset_name = instance.data["subset"]
        family = instance.data["family"]
        self.log.debug("Subset: {}".format(subset_name))

        # Get existing subset if it exists
        existing_subset_doc = get_subset_by_name(
            project_name, subset_name, asset_doc["_id"]
        )

        # Define subset data
        data = {
            "families": get_instance_families(instance)
        }

        subset_group = instance.data.get("subsetGroup")
        if subset_group:
            data["subsetGroup"] = subset_group
        elif existing_subset_doc:
            # Preserve previous subset group if new version does not set it
            if "subsetGroup" in existing_subset_doc.get("data", {}):
                subset_group = existing_subset_doc["data"]["subsetGroup"]
                data["subsetGroup"] = subset_group

        subset_id = None
        if existing_subset_doc:
            subset_id = existing_subset_doc["_id"]
        subset_doc = new_subset_document(
            subset_name, family, asset_doc["_id"], data, subset_id
        )

        if existing_subset_doc is None:
            # Create a new subset
            self.log.info("Subset '%s' not found, creating ..." % subset_name)
            op_session.create_entity(
                project_name, subset_doc["type"], subset_doc
            )

        else:
            # Update existing subset data with new data and set in database.
            # We also change the found subset in-place so we don't need to
            # re-query the subset afterwards
            subset_doc["data"].update(data)
            update_data = prepare_subset_update_data(
                existing_subset_doc, subset_doc
            )
            op_session.update_entity(
                project_name,
                subset_doc["type"],
                subset_doc["_id"],
                update_data
            )

        self.log.info("Prepared subset: {}".format(subset_name))
        return subset_doc

    def prepare_version(self, instance, op_session, subset_doc, project_name):
        version_number = instance.data["version"]

        existing_version = get_version_by_name(
            project_name,
            version_number,
            subset_doc["_id"],
            fields=["_id"]
        )
        version_id = None
        if existing_version:
            version_id = existing_version["_id"]

        version_data = self.create_version_data(instance)
        version_doc = new_version_doc(
            version_number,
            subset_doc["_id"],
            version_data,
            version_id
        )

        if existing_version:
            self.log.debug("Updating existing version ...")
            update_data = prepare_version_update_data(
                existing_version, version_doc
            )
            op_session.update_entity(
                project_name,
                version_doc["type"],
                version_doc["_id"],
                update_data
            )
        else:
            self.log.debug("Creating new version ...")
            op_session.create_entity(
                project_name, version_doc["type"], version_doc
            )

        self.log.info("Prepared version: v{0:03d}".format(version_doc["name"]))

        return version_doc

    def prepare_representation(self, repre,
                               template_name,
                               existing_repres_by_name,
                               version,
                               instance_stagingdir,
                               instance):

        # pre-flight validations
        if repre["ext"].startswith("."):
            raise KnownPublishError((
                "Extension must not start with a dot '.': {}"
            ).format(repre["ext"]))

        if repre.get("transfers"):
            raise KnownPublishError((
                "Representation is not allowed to have transfers"
                "data before integration. They are computed in "
                "the integrator. Got: {}"
            ).format(repre["transfers"]))

        # create template data for Anatomy
        template_data = copy.deepcopy(instance.data["anatomyData"])

        # required representation keys
        files = repre["files"]
        template_data["representation"] = repre["name"]
        template_data["ext"] = repre["ext"]

        stagingdir = repre.get("stagingDir")
        if not stagingdir:
            # Fall back to instance staging dir if not explicitly
            # set for representation in the instance
            self.log.debug((
                "Representation uses instance staging dir: {}"
            ).format(instance_stagingdir))
            stagingdir = instance_stagingdir

        if not stagingdir:
            raise KnownPublishError(
                "No staging directory set for representation: {}".format(repre)
            )

        # optionals
        # retrieve additional anatomy data from representation if exists
        for key, anatomy_key in {
            # Representation Key: Anatomy data key
            "resolutionWidth": "resolution_width",
            "resolutionHeight": "resolution_height",
            "fps": "fps",
            "outputName": "output",
            "originalBasename": "originalBasename"
        }.items():
            # Allow to take value from representation
            # if not found also consider instance.data
            value = repre.get(key)
            if value is None:
                value = instance.data.get(key)

            if value is not None:
                template_data[anatomy_key] = value

        self.log.debug("Anatomy template name: {}".format(template_name))
        anatomy = instance.context.data["anatomy"]
        publish_template_category = anatomy.templates[template_name]
        template = os.path.normpath(publish_template_category["path"])

        is_udim = bool(repre.get("udim"))

        # handle publish in place
        if "originalDirname" in template:
            # store as originalDirname only original value without project root
            # if instance collected originalDirname is present, it should be
            # used for all represe
            # from temp to final
            original_directory = (
                instance.data.get("originalDirname") or instance_stagingdir)

            _rootless = self.get_rootless_path(anatomy, original_directory)
            if _rootless == original_directory:
                raise KnownPublishError((
                        "Destination path '{}' ".format(original_directory) +
                        "must be in project dir"
                ))
            relative_path_start = _rootless.rfind('}') + 2
            without_root = _rootless[relative_path_start:]
            template_data["originalDirname"] = without_root

        is_sequence_representation = isinstance(files, (list, tuple))
        if is_sequence_representation:
            # Collection of files (sequence)
            if any(os.path.isabs(fname) for fname in files):
                raise KnownPublishError("Given file names contain full paths")

            src_collections, remainders = clique.assemble(files)
            if len(files) < 2 or len(src_collections) != 1 or remainders:
                raise KnownPublishError((
                    "Files of representation does not contain proper"
                    " sequence files.\nCollected collections: {}"
                    "\nCollected remainders: {}"
                ).format(
                    ", ".join([str(col) for col in src_collections]),
                    ", ".join([str(rem) for rem in remainders])
                ))

            src_collection = src_collections[0]
            template_data["originalBasename"] = src_collection.head[:-1]
            destination_indexes = list(src_collection.indexes)
            # Use last frame for minimum padding
            #   - that should cover both 'udim' and 'frame' minimum padding
            destination_padding = len(str(destination_indexes[-1]))
            if not is_udim:
                # Change padding for frames if template has defined higher
                #   padding.
                template_padding = int(
                    publish_template_category["frame_padding"]
                )
                if template_padding > destination_padding:
                    destination_padding = template_padding

                # If the representation has `frameStart` set it renumbers the
                # frame indices of the published collection. It will start from
                # that `frameStart` index instead. Thus if that frame start
                # differs from the collection we want to shift the destination
                # frame indices from the source collection.
                repre_frame_start = repre.get("frameStart")
                if repre_frame_start is not None:
                    index_frame_start = int(repre["frameStart"])
                    # Shift destination sequence to the start frame
                    destination_indexes = [
                        index_frame_start + idx
                        for idx in range(len(destination_indexes))
                    ]

            # To construct the destination template with anatomy we require
            # a Frame or UDIM tile set for the template data. We use the first
            # index of the destination for that because that could've shifted
            # from the source indexes, etc.
            first_index_padded = get_frame_padded(
                frame=destination_indexes[0],
                padding=destination_padding
            )

            # Construct destination collection from template
            repre_context = None
            dst_filepaths = []
            for index in destination_indexes:
                if is_udim:
                    template_data["udim"] = index
                else:
                    template_data["frame"] = index
                anatomy_filled = anatomy.format(template_data)
                template_filled = anatomy_filled[template_name]["path"]
                dst_filepaths.append(template_filled)
                if repre_context is None:
                    self.log.debug(
                        "Template filled: {}".format(str(template_filled))
                    )
                    repre_context = template_filled.used_values

            # Make sure context contains frame
            # NOTE: Frame would not be available only if template does not
            #   contain '{frame}' in template -> Do we want support it?
            if not is_udim:
                repre_context["frame"] = first_index_padded

            # Update the destination indexes and padding
            dst_collection = clique.assemble(dst_filepaths)[0][0]
            dst_collection.padding = destination_padding
            if len(src_collection.indexes) != len(dst_collection.indexes):
                raise KnownPublishError((
                    "This is a bug. Source sequence frames length"
                    " does not match integration frames length"
                ))

            # Multiple file transfers
            transfers = []
            for src_file_name, dst in zip(src_collection, dst_collection):
                src = os.path.join(stagingdir, src_file_name)
                transfers.append((src, dst))

        else:
            # Single file
            fname = files
            if os.path.isabs(fname):
                self.log.error(
                    "Filename in representation is filepath {}".format(fname)
                )
                raise KnownPublishError(
                    "This is a bug. Representation file name is full path"
                )
            template_data["originalBasename"], _ = os.path.splitext(fname)
            # Manage anatomy template data
            template_data.pop("frame", None)
            if is_udim:
                template_data["udim"] = repre["udim"][0]
            # Construct destination filepath from template
            anatomy_filled = anatomy.format(template_data)
            template_filled = anatomy_filled[template_name]["path"]
            repre_context = template_filled.used_values
            dst = os.path.normpath(template_filled)

            # Single file transfer
            src = os.path.join(stagingdir, fname)
            transfers = [(src, dst)]

        # todo: Are we sure the assumption each representation
        #       ends up in the same folder is valid?
        if not instance.data.get("publishDir"):
            instance.data["publishDir"] = (
                anatomy_filled
                [template_name]
                ["folder"]
            )

        for key in self.db_representation_context_keys:
            # Also add these values to the context even if not used by the
            # destination template
            value = template_data.get(key)
            if value is not None:
                repre_context[key] = value

        # Explicitly store the full list even though template data might
        # have a different value because it uses just a single udim tile
        if repre.get("udim"):
            repre_context["udim"] = repre.get("udim")  # store list

        # Use previous representation's id if there is a name match
        existing = existing_repres_by_name.get(repre["name"].lower())
        repre_id = None
        if existing:
            repre_id = existing["_id"]

        # Store first transferred destination as published path data
        # - used primarily for reviews that are integrated to custom modules
        # TODO we should probably store all integrated files
        #   related to the representation?
        published_path = transfers[0][1]
        repre["published_path"] = published_path

        # todo: `repre` is not the actual `representation` entity
        #       we should simplify/clarify difference between data above
        #       and the actual representation entity for the database
        data = repre.get("data", {})
        data.update({"path": published_path, "template": template})
        repre_doc = new_representation_doc(
            repre["name"], version["_id"], repre_context, data, repre_id
        )
        update_data = None
        if repre_id is not None:
            update_data = prepare_representation_update_data(
                existing, repre_doc
            )

        return {
            "representation": repre_doc,
            "repre_doc_update_data": update_data,
            "anatomy_data": template_data,
            "transfers": transfers,
            # todo: avoid the need for 'published_files' used by Integrate Hero
            # backwards compatibility
            "published_files": [transfer[1] for transfer in transfers]
        }

    def create_version_data(self, instance):
        """Create the data dictionary for the version

        Args:
            instance: the current instance being published

        Returns:
            dict: the required information for version["data"]
        """

        context = instance.context

        # create relative source path for DB
        if "source" in instance.data:
            source = instance.data["source"]
        else:
            source = context.data["currentFile"]
            anatomy = instance.context.data["anatomy"]
            source = self.get_rootless_path(anatomy, source)
        self.log.debug("Source: {}".format(source))

        version_data = {
            "families": get_instance_families(instance),
            "time": context.data["time"],
            "author": context.data["user"],
            "source": source,
            "comment": instance.data["comment"],
            "machine": context.data.get("machine"),
            "fps": instance.data.get("fps", context.data.get("fps"))
        }

        # todo: preferably we wouldn't need this "if dict" etc. logic and
        #       instead be able to rely what the input value is if it's set.
        intent_value = context.data.get("intent")
        if intent_value and isinstance(intent_value, dict):
            intent_value = intent_value.get("value")

        if intent_value:
            version_data["intent"] = intent_value

        # Include optional data if present in
        optionals = [
            "frameStart", "frameEnd", "step", "handles",
            "handleEnd", "handleStart", "sourceHashes"
        ]
        for key in optionals:
            if key in instance.data:
                version_data[key] = instance.data[key]

        # Include instance.data[versionData] directly
        version_data_instance = instance.data.get("versionData")
        if version_data_instance:
            version_data.update(version_data_instance)

        return version_data

    def get_template_name(self, instance):
        """Return anatomy template name to use for integration"""

        # Anatomy data is pre-filled by Collectors
        context = instance.context
        project_name = context.data["projectName"]

        # Task can be optional in anatomy data
        host_name = context.data["hostName"]
        anatomy_data = instance.data["anatomyData"]
        family = anatomy_data["family"]
        task_info = anatomy_data.get("task") or {}

        return get_publish_template_name(
            project_name,
            host_name,
            family,
            task_name=task_info.get("name"),
            task_type=task_info.get("type"),
            project_settings=context.data["project_settings"],
            logger=self.log
        )

    def get_rootless_path(self, anatomy, path):
        """Returns, if possible, path without absolute portion from root
            (eg. 'c:\' or '/opt/..')

         This information is platform dependent and shouldn't be captured.
         Example:
             'c:/projects/MyProject1/Assets/publish...' >
             '{root}/MyProject1/Assets...'

        Args:
            anatomy: anatomy part from instance
            path: path (absolute)
        Returns:
            path: modified path if possible, or unmodified path
            + warning logged
        """

        success, rootless_path = anatomy.find_root_template_from_path(path)
        if success:
            path = rootless_path
        else:
            self.log.warning((
                "Could not find root path for remapping \"{}\"."
                " This may cause issues on farm."
            ).format(path))
        return path

    def get_files_info(self, destinations, sites, anatomy):
        """Prepare 'files' info portion for representations.

        Arguments:
            destinations (list): List of transferred file destinations
            sites (list): array of published locations
            anatomy: anatomy part from instance
        Returns:
            output_resources: array of dictionaries to be added to 'files' key
            in representation
        """

        file_infos = []
        for file_path in destinations:
            file_info = self.prepare_file_info(file_path, anatomy, sites=sites)
            file_infos.append(file_info)
        return file_infos

    def prepare_file_info(self, path, anatomy, sites):
        """ Prepare information for one file (asset or resource)

        Arguments:
            path: destination url of published file
            anatomy: anatomy part from instance
            sites: array of published locations,
                [ {'name':'studio', 'created_dt':date} by default
                keys expected ['studio', 'site1', 'gdrive1']

        Returns:
            dict: file info dictionary
        """

        return {
            "_id": ObjectId(),
            "path": self.get_rootless_path(anatomy, path),
            "size": os.path.getsize(path),
            "hash": source_hash(path),
            "sites": sites
        }

    def _validate_path_in_project_roots(self, anatomy, file_path):
        """Checks if 'file_path' starts with any of the roots.

        Used to check that published path belongs to project, eg. we are not
        trying to publish to local only folder.
        Args:
            anatomy (Anatomy)
            file_path (str)
        Raises
            (KnownPublishError)
        """
        path = self.get_rootless_path(anatomy, file_path)
        if not path:
            raise KnownPublishError((
                "Destination path '{}' ".format(file_path) +
                "must be in project dir"
            ))<|MERGE_RESOLUTION|>--- conflicted
+++ resolved
@@ -131,12 +131,9 @@
                 "mvUsdComposition",
                 "mvUsdOverride",
                 "simpleUnrealTexture",
+                "reference",
                 "online",
-<<<<<<< HEAD
-                "reference"
-=======
                 "uasset"
->>>>>>> 4720208c
                 ]
 
     default_template_name = "publish"

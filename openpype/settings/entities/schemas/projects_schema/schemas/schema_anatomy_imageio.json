{
    "type": "dict",
    "key": "imageio",
    "label": "Color Management and Output Formats",
    "is_file": true,
    "is_group": true,
    "children": [
        {
            "key": "hiero",
            "type": "dict",
            "label": "Hiero",
            "children": [
                {
                    "key": "workfile",
                    "type": "dict",
                    "label": "Workfile",
                    "collapsible": false,
                    "children": [
                        {
                            "type": "form",
                            "children": [
                                {
                                    "type": "enum",
                                    "key": "ocioConfigName",
                                    "label": "OpenColorIO Config",
                                    "enum_items": [
                                        {
                                            "nuke-default": "nuke-default"
                                        },
                                        {
                                            "aces_1.0.3": "aces_1.0.3"
                                        },
                                        {
                                            "aces_1.1": "aces_1.1"
                                        },
                                        {
                                            "custom": "custom"
                                        }
                                    ]
                                },
                                {
                                    "type": "path",
                                    "key": "ocioconfigpath",
                                    "label": "Custom OCIO path",
                                    "multiplatform": true,
                                    "multipath": true
                                },
                                {
                                    "type": "text",
                                    "key": "workingSpace",
                                    "label": "Working Space"
                                },
                                {
                                    "type": "text",
                                    "key": "sixteenBitLut",
                                    "label": "16 Bit Files"
                                },
                                {
                                    "type": "text",
                                    "key": "eightBitLut",
                                    "label": "8 Bit Files"
                                },
                                {
                                    "type": "text",
                                    "key": "floatLut",
                                    "label": "Floating Point Files"
                                },
                                {
                                    "type": "text",
                                    "key": "logLut",
                                    "label": "Log Files"
                                },
                                {
                                    "type": "text",
                                    "key": "viewerLut",
                                    "label": "Viewer"
                                },
                                {
                                    "type": "text",
                                    "key": "thumbnailLut",
                                    "label": "Thumbnails"
                                }
                            ]
                        }
                    ]
                },
                {
                    "key": "regexInputs",
                    "type": "dict",
                    "label": "Colorspace on Inputs by regex detection",
                    "collapsible": true,
                    "children": [
                        {
                            "type": "list",
                            "key": "inputs",
                            "object_type": {
                                "type": "dict",
                                "children": [
                                    {
                                        "type": "text",
                                        "key": "regex",
                                        "label": "Regex"
                                    },
                                    {
                                        "type": "text",
                                        "key": "colorspace",
                                        "label": "Colorspace"
                                    }
                                ]
                            }
                        }
                    ]
                }
            ]
        },
        {
            "key": "nuke",
            "type": "dict",
            "label": "Nuke",
            "children": [
                {
                    "key": "viewer",
                    "type": "dict",
                    "label": "Viewer",
                    "collapsible": false,
                    "children": [
                        {
                            "type": "text",
                            "key": "viewerProcess",
                            "label": "Viewer Process"
                        }
                    ]
                },
                {
                    "key": "baking",
                    "type": "dict",
                    "label": "Extract-review baking profile",
                    "collapsible": false,
                    "children": [
                        {
                            "type": "text",
                            "key": "viewerProcess",
                            "label": "Viewer Process"
                        }
                    ]
                },
                {
                    "key": "workfile",
                    "type": "dict",
                    "label": "Workfile",
                    "collapsible": false,
                    "children": [
                        {
                            "type": "form",
                            "children": [
                                {
                                    "type": "enum",
                                    "key": "colorManagement",
                                    "label": "color management",
                                    "enum_items": [
                                        {
                                            "Nuke": "Nuke"
                                        },
                                        {
                                            "OCIO": "OCIO"
                                        }
                                    ]
                                },
                                {
                                    "type": "enum",
                                    "key": "OCIO_config",
                                    "label": "OpenColorIO Config",
                                    "enum_items": [
                                        {
                                            "nuke-default": "nuke-default"
                                        },
                                        {
                                            "spi-vfx": "spi-vfx"
                                        },
                                        {
                                            "spi-anim": "spi-anim"
                                        },
                                        {
                                            "aces_0.1.1": "aces_0.1.1"
                                        },
                                        {
                                            "aces_0.7.1": "aces_0.7.1"
                                        },
                                        {
                                            "aces_1.0.1": "aces_1.0.1"
                                        },
                                        {
                                            "aces_1.0.3": "aces_1.0.3"
                                        },
                                        {
                                            "aces_1.1": "aces_1.1"
                                        },
                                        {
                                            "aces_1.2": "aces_1.2"
                                        },
                                        {
                                            "custom": "custom"
                                        }
                                    ]
                                },
                                {
                                    "type": "path",
                                    "key": "customOCIOConfigPath",
                                    "label": "Custom OCIO config path",
                                    "multiplatform": true,
                                    "multipath": true
                                },
                                {
                                    "type": "text",
                                    "key": "workingSpaceLUT",
                                    "label": "Working Space"
                                },
                                {
                                    "type": "text",
                                    "key": "monitorLut",
                                    "label": "monitor"
                                },
                                {
                                    "type": "text",
                                    "key": "int8Lut",
                                    "label": "8-bit files"
                                },
                                {
                                    "type": "text",
                                    "key": "int16Lut",
                                    "label": "16-bit files"
                                },
                                {
                                    "type": "text",
                                    "key": "logLut",
                                    "label": "log files"
                                },
                                {
                                    "type": "text",
                                    "key": "floatLut",
                                    "label": "float files"
                                }
                            ]
                        }
                    ]
                },
                {
                    "key": "nodes",
                    "type": "dict",
                    "label": "Nodes",
                    "collapsible": true,
                    "children": [
                        {
                            "key": "requiredNodes",
                            "type": "list",
                            "label": "Plugin required",
                            "object_type": {
                                "type": "dict",
                                "children": [
                                    {
                                        "type": "list",
                                        "key": "plugins",
                                        "label": "Used in plugins",
                                        "object_type": {
                                            "type": "text",
                                            "key": "pluginClass"
                                        }
                                    },
                                    {
                                        "type": "text",
                                        "key": "nukeNodeClass",
                                        "label": "Nuke Node Class"
                                    },
                                    {
<<<<<<< HEAD
                                        "type": "collapsible-wrap",
                                        "label": "Knobs",
                                        "collapsible": true,
                                        "collapsed": true,
                                        "children": [
                                            {
                                                "key": "knobs",
                                                "type": "list",
                                                "object_type": {
                                                    "type": "dict",
                                                    "children": [
                                                        {
                                                            "type": "text",
                                                            "key": "name",
                                                            "label": "Name"
                                                        },
                                                        {
                                                            "type": "text",
                                                            "key": "value",
                                                            "label": "Value"
                                                        }
                                                    ]
                                                }
=======
                                        "type": "schema_template",
                                        "name": "template_nuke_knob_inputs",
                                        "template_data": [
                                            {
                                                "label": "Knobs",
                                                "key": "knobs"
>>>>>>> 187517ea
                                            }
                                        ]
                                    }

                                ]
                            }
                        },
                        {
                            "type": "splitter"
                        },
                        {
                            "type": "list",
                            "key": "overrideNodes",
                            "label": "Plugin's node overrides",
                            "object_type": {
                                "type": "dict",
                                "children": [
                                    {
                                        "type": "list",
                                        "key": "plugins",
                                        "label": "Used in plugins",
                                        "object_type": {
                                            "type": "text",
                                            "key": "pluginClass"
                                        }
                                    },
                                    {
                                        "type": "text",
                                        "key": "nukeNodeClass",
                                        "label": "Nuke Node Class"
                                    },
                                    {
                                        "key": "subsets",
                                        "label": "Subsets",
                                        "type": "list",
                                        "object_type": "text"
                                    },
                                    {
<<<<<<< HEAD
                                        "type": "collapsible-wrap",
                                        "label": "Knobs overrides",
                                        "collapsible": true,
                                        "collapsed": true,
                                        "children": [
                                            {
                                                "key": "knobs",
                                                "type": "list",
                                                "object_type": {
                                                    "type": "dict",
                                                    "children": [
                                                        {
                                                            "type": "text",
                                                            "key": "name",
                                                            "label": "Name"
                                                        },
                                                        {
                                                            "type": "text",
                                                            "key": "value",
                                                            "label": "Value"
                                                        }
                                                    ]
                                                }
=======
                                        "type": "schema_template",
                                        "name": "template_nuke_knob_inputs",
                                        "template_data": [
                                            {
                                                "label": "Knobs overrides",
                                                "key": "knobs"
>>>>>>> 187517ea
                                            }
                                        ]
                                    }
                                ]
                            }
                        }
                    ]
                },
                {
                    "key": "regexInputs",
                    "type": "dict",
                    "label": "Colorspace on Inputs by regex detection",
                    "collapsible": true,
                    "children": [
                        {
                            "type": "list",
                            "key": "inputs",
                            "object_type": {
                                "type": "dict",
                                "children": [
                                    {
                                        "type": "text",
                                        "key": "regex",
                                        "label": "Regex"
                                    },
                                    {
                                        "type": "text",
                                        "key": "colorspace",
                                        "label": "Colorspace"
                                    }
                                ]
                            }
                        }
                    ]
                }
            ]
        },
        {
            "key": "maya",
            "type": "dict",
            "label": "Maya",
            "children": [
                {
                    "key": "colorManagementPreference_v2",
                    "type": "dict",
                    "label": "Color Management Preference v2 (Maya 2022+)",
                    "collapsible": true,
                    "checkbox_key": "enabled",
                    "children": [
                        {
                            "type": "boolean",
                            "key": "enabled",
                            "label": "Use Color Management Preference v2"
                        },
                        {
                            "type": "path",
                            "key": "configFilePath",
                            "label": "OCIO Config File Path",
                            "multiplatform": true,
                            "multipath": true
                        },
                        {
                            "type": "text",
                            "key": "renderSpace",
                            "label": "Rendering Space"
                        },
                        {
                            "type": "text",
                            "key": "displayName",
                            "label": "Display"
                        },
                        {
                            "type": "text",
                            "key": "viewName",
                            "label": "View"
                        }
                    ]
                },
                {
                    "key": "colorManagementPreference",
                    "type": "dict",
                    "label": "Color Management Preference (legacy)",
                    "collapsible": true,
                    "children": [
                        {
                            "type": "path",
                            "key": "configFilePath",
                            "label": "OCIO Config File Path",
                            "multiplatform": true,
                            "multipath": true
                        },
                        {
                            "type": "text",
                            "key": "renderSpace",
                            "label": "Rendering Space"
                        },
                        {
                            "type": "text",
                            "key": "viewTransform",
                            "label": "Viewer Transform"
                        }
                    ]
                }
            ]
        },
        {
            "key": "flame",
            "type": "dict",
            "label": "Flame & Flare",
            "children": [
                {
                    "key": "project",
                    "type": "dict",
                    "label": "Project",
                    "collapsible": false,
                    "children": [
                        {
                            "type": "form",
                            "children": [
                                {
                                    "type": "text",
                                    "key": "colourPolicy",
                                    "label": "Colour Policy (name or path)"
                                },
                                {
                                    "type": "text",
                                    "key": "frameDepth",
                                    "label": "Image Depth"
                                },
                                {
                                    "type": "text",
                                    "key": "fieldDominance",
                                    "label": "Field Dominance"
                                }
                            ]
                        }
                    ]
                },
                {
                    "key": "profilesMapping",
                    "type": "dict",
                    "label": "Profile names mapping",
                    "collapsible": true,
                    "children": [
                        {
                            "type": "list",
                            "key": "inputs",
                            "object_type": {
                                "type": "dict",
                                "children": [
                                    {
                                        "type": "text",
                                        "key": "flameName",
                                        "label": "Flame name"
                                    },
                                    {
                                        "type": "text",
                                        "key": "ocioName",
                                        "label": "OCIO name"
                                    }
                                ]
                            }
                        }
                    ]
                }
            ]
        }
    ]
}<|MERGE_RESOLUTION|>--- conflicted
+++ resolved
@@ -272,38 +272,12 @@
                                         "label": "Nuke Node Class"
                                     },
                                     {
-<<<<<<< HEAD
-                                        "type": "collapsible-wrap",
-                                        "label": "Knobs",
-                                        "collapsible": true,
-                                        "collapsed": true,
-                                        "children": [
-                                            {
-                                                "key": "knobs",
-                                                "type": "list",
-                                                "object_type": {
-                                                    "type": "dict",
-                                                    "children": [
-                                                        {
-                                                            "type": "text",
-                                                            "key": "name",
-                                                            "label": "Name"
-                                                        },
-                                                        {
-                                                            "type": "text",
-                                                            "key": "value",
-                                                            "label": "Value"
-                                                        }
-                                                    ]
-                                                }
-=======
                                         "type": "schema_template",
                                         "name": "template_nuke_knob_inputs",
                                         "template_data": [
                                             {
                                                 "label": "Knobs",
                                                 "key": "knobs"
->>>>>>> 187517ea
                                             }
                                         ]
                                     }
@@ -342,38 +316,12 @@
                                         "object_type": "text"
                                     },
                                     {
-<<<<<<< HEAD
-                                        "type": "collapsible-wrap",
-                                        "label": "Knobs overrides",
-                                        "collapsible": true,
-                                        "collapsed": true,
-                                        "children": [
-                                            {
-                                                "key": "knobs",
-                                                "type": "list",
-                                                "object_type": {
-                                                    "type": "dict",
-                                                    "children": [
-                                                        {
-                                                            "type": "text",
-                                                            "key": "name",
-                                                            "label": "Name"
-                                                        },
-                                                        {
-                                                            "type": "text",
-                                                            "key": "value",
-                                                            "label": "Value"
-                                                        }
-                                                    ]
-                                                }
-=======
                                         "type": "schema_template",
                                         "name": "template_nuke_knob_inputs",
                                         "template_data": [
                                             {
                                                 "label": "Knobs overrides",
                                                 "key": "knobs"
->>>>>>> 187517ea
                                             }
                                         ]
                                     }

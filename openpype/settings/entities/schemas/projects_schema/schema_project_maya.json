--- conflicted
+++ resolved
@@ -6,8 +6,6 @@
     "is_file": true,
     "children": [
         {
-<<<<<<< HEAD
-=======
             "key": "imageio",
             "type": "dict",
             "label": "Color Management (ImageIO)",
@@ -78,7 +76,6 @@
             ]
         },
         {
->>>>>>> c81a4f71
             "type": "text",
             "multiline" : true,
             "use_label_wrap": true,

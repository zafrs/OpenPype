--- conflicted
+++ resolved
@@ -554,8 +554,6 @@
             "optional": true,
             "active": true
         },
-<<<<<<< HEAD
-=======
         "ValidateNoVRayMesh": {
             "enabled": true,
             "optional": false,
@@ -583,7 +581,6 @@
             "enabled": false,
             "optional": true
         },
->>>>>>> 7fe64a98
         "ValidateRigContents": {
             "enabled": false,
             "optional": true,
@@ -806,20 +803,6 @@
             "optional": true,
             "active": true,
             "bake_attributes": []
-        },
-        "ExtractAlembic": {
-            "enabled": true,
-            "families": [
-                "pointcache",
-                "model",
-                "vrayproxy"
-            ]
-        },
-        "ExtractAnimation": {
-            "enabled": true
-        },
-        "ExtractMultiverseUsdAnim": {
-            "enabled": true
         }
     },
     "load": {

--- conflicted
+++ resolved
@@ -376,14 +376,10 @@
         ext = representation["ext"]
         # check extension
         self.log.debug("__ ext: `{}`".format(ext))
-<<<<<<< HEAD
-        if ext.lower() not in self.allowed_ext:
-=======
 
         # check if ext in lower case is in self.allowed_ext
         if ext.lstrip(".").lower() not in self.allowed_ext:
             self.log.debug("Extension is not in allowed extensions.")
->>>>>>> a14f9196
             return
 
         if colorspace_settings is None:

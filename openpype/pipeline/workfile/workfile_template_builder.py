--- conflicted
+++ resolved
@@ -267,24 +267,11 @@
 
     def get_creators_by_name(self):
         if self._creators_by_name is None:
-<<<<<<< HEAD
-            self._creators_by_name = {}
-            for creator in discover_legacy_creator_plugins():
-                if not creator.enabled:
-                    continue
-                creator_name = creator.__name__
-                if creator_name in self._creators_by_name:
-                    raise KeyError(
-                        "Duplicated creator name {} !".format(creator_name)
-                    )
-                self._creators_by_name[creator_name] = creator
-=======
             if self.use_legacy_creators:
                 self._collect_legacy_creators()
             else:
                 self._collect_creators()
 
->>>>>>> 608f6389
         return self._creators_by_name
 
     def get_shared_data(self, key):

--- conflicted
+++ resolved
@@ -464,10 +464,6 @@
     # get image io from global and host_name
     imageio_global = project_settings["global"]["imageio"]
     # host is optional, some might not have any settings
-<<<<<<< HEAD
-    imageio_host = project_settings[host_name].get("imageio", {})
-=======
     imageio_host = project_settings.get(host_name, {}).get("imageio", {})
->>>>>>> a14f9196
 
     return imageio_global, imageio_host
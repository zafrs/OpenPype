--- conflicted
+++ resolved
@@ -99,19 +99,6 @@
         task_name (str): Task name on which context is instance created.
         asset_doc (dict): Queried asset document with its tasks in data.
             Used to get task type.
-<<<<<<< HEAD
-        project_name (str): Name of project on which is instance created.
-            Important for project settings that are loaded.
-        host_name (str): One of filtering criteria for template profile
-            filters.
-        default_template (str): Default template if any profile does not match
-            passed context. Constant 'DEFAULT_SUBSET_TEMPLATE' is used if
-            is not passed.
-        dynamic_data (dict): Dynamic data specific for a creator which creates
-            instance.
-        project_settings (Union[Dict[str, Any], None]): Prepared settings for
-            project. Settings are queried if not passed.
-=======
         project_name (Optional[str]): Name of project on which is instance
             created. Important for project settings that are loaded.
         host_name (Optional[str]): One of filtering criteria for template
@@ -125,7 +112,6 @@
             for project. Settings are queried if not passed.
         family_filter (Optional[str]): Use different family for subset template
             filtering. Value of 'family' is used when not passed.
->>>>>>> 608f6389
     """
 
     if not family:
@@ -146,11 +132,7 @@
 
     template = get_subset_name_template(
         project_name,
-<<<<<<< HEAD
-        family,
-=======
         family_filter or family,
->>>>>>> 608f6389
         task_name,
         task_type,
         host_name,

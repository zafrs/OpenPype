import os
import sys
import contextlib
import collections
import traceback

from qtpy import QtWidgets, QtCore, QtGui
import qtawesome

from openpype.client import (
    get_project,
    get_asset_by_name,
)
from openpype.style import (
    get_default_entity_icon_color,
    get_objected_colors,
)
from openpype.resources import get_image_path
from openpype.lib import filter_profiles, Logger
from openpype.settings import get_project_settings
from openpype.pipeline import registered_host

from .constants import CHECKED_INT, UNCHECKED_INT

log = Logger.get_logger(__name__)


def checkstate_int_to_enum(state):
    if not isinstance(state, int):
        return state
    if state == CHECKED_INT:
        return QtCore.Qt.Checked

    if state == UNCHECKED_INT:
        return QtCore.Qt.Unchecked
    return QtCore.Qt.PartiallyChecked


def checkstate_enum_to_int(state):
    if isinstance(state, int):
        return state
    if state == QtCore.Qt.Checked:
        return 0
    if state == QtCore.Qt.PartiallyChecked:
        return 1
    return 2



def center_window(window):
    """Move window to center of it's screen."""

    if hasattr(QtWidgets.QApplication, "desktop"):
        desktop = QtWidgets.QApplication.desktop()
        screen_idx = desktop.screenNumber(window)
        screen_geo = desktop.screenGeometry(screen_idx)
    else:
        screen = window.screen()
        screen_geo = screen.geometry()

    geo = window.frameGeometry()
    geo.moveCenter(screen_geo.center())
    if geo.y() < screen_geo.y():
        geo.setY(screen_geo.y())
    window.move(geo.topLeft())


def html_escape(text):
    """Basic escape of html syntax symbols in text."""

    return (
        text
        .replace("&", "&amp;")
        .replace("<", "&lt;")
        .replace(">", "&gt;")
        .replace('"', "&quot;")
        .replace("'", "&#x27;")
    )


def set_style_property(widget, property_name, property_value):
    """Set widget's property that may affect style.

    If current property value is different then style of widget is polished.
    """
    cur_value = widget.property(property_name)
    if cur_value == property_value:
        return
    widget.setProperty(property_name, property_value)
    widget.style().polish(widget)


def paint_image_with_color(image, color):
    """Redraw image with single color using it's alpha.

    It is expected that input image is singlecolor image with alpha.

    Args:
        image (QImage): Loaded image with alpha.
        color (QColor): Color that will be used to paint image.
    """
    width = image.width()
    height = image.height()

    alpha_mask = image.createAlphaMask()
    alpha_region = QtGui.QRegion(QtGui.QBitmap.fromImage(alpha_mask))

    pixmap = QtGui.QPixmap(width, height)
    pixmap.fill(QtCore.Qt.transparent)

    painter = QtGui.QPainter(pixmap)
    render_hints = (
        QtGui.QPainter.Antialiasing
        | QtGui.QPainter.SmoothPixmapTransform
    )
    # Deprecated since 5.14
    if hasattr(QtGui.QPainter, "HighQualityAntialiasing"):
        render_hints |= QtGui.QPainter.HighQualityAntialiasing
    painter.setRenderHints(render_hints)

    painter.setClipRegion(alpha_region)
    painter.setPen(QtCore.Qt.NoPen)
    painter.setBrush(color)
    painter.drawRect(QtCore.QRect(0, 0, width, height))
    painter.end()

    return pixmap


def format_version(value, hero_version=False):
    """Formats integer to displayable version name"""
    label = "v{0:03d}".format(value)
    if not hero_version:
        return label
    return "[{}]".format(label)


@contextlib.contextmanager
def qt_app_context():
    app = QtWidgets.QApplication.instance()

    if not app:
        print("Starting new QApplication..")
        app = QtWidgets.QApplication(sys.argv)
        yield app
        app.exec_()
    else:
        print("Using existing QApplication..")
        yield app


class SharedObjects:
    jobs = {}
    icons = {}


def get_qta_icon_by_name_and_color(icon_name, icon_color):
    if not icon_name or not icon_color:
        return None

    full_icon_name = "{0}-{1}".format(icon_name, icon_color)
    if full_icon_name in SharedObjects.icons:
        return SharedObjects.icons[full_icon_name]

    variants = [icon_name]
    qta_instance = qtawesome._instance()
    for key in qta_instance.charmap.keys():
        variants.append("{0}.{1}".format(key, icon_name))

    icon = None
    used_variant = None
    for variant in variants:
        try:
            icon = qtawesome.icon(variant, color=icon_color)
            used_variant = variant
            break
        except Exception:
            pass

    if used_variant is None:
        log.info("Didn't find icon \"{}\"".format(icon_name))

    elif used_variant != icon_name:
        log.debug("Icon \"{}\" was not found \"{}\" is used instead".format(
            icon_name, used_variant
        ))

    SharedObjects.icons[full_icon_name] = icon
    return icon


def get_project_icon(project_doc):
    if project_doc:
        icon_name = project_doc.get("data", {}).get("icon")
        icon = get_qta_icon_by_name_and_color(icon_name, "white")
        if icon:
            return icon

    return get_qta_icon_by_name_and_color(
        "fa.map", get_default_entity_icon_color()
    )


def get_asset_icon_name(asset_doc, has_children=True):
    icon_name = get_asset_icon_name_from_doc(asset_doc)
    if icon_name:
        return icon_name
    return get_default_asset_icon_name(has_children)
<<<<<<< HEAD


def get_asset_icon_color(asset_doc):
    icon_color = get_asset_icon_color_from_doc(asset_doc)
    if icon_color:
        return icon_color
    return get_default_entity_icon_color()


=======


def get_asset_icon_color(asset_doc):
    icon_color = get_asset_icon_color_from_doc(asset_doc)
    if icon_color:
        return icon_color
    return get_default_entity_icon_color()


>>>>>>> 608f6389
def get_default_asset_icon_name(has_children):
    if has_children:
        return "fa.folder"
    return "fa.folder-o"


def get_asset_icon_name_from_doc(asset_doc):
    if asset_doc:
        return asset_doc["data"].get("icon")
    return None


def get_asset_icon_color_from_doc(asset_doc):
    if asset_doc:
        return asset_doc["data"].get("color")
    return None


def get_asset_icon_by_name(icon_name, icon_color, has_children=False):
    if not icon_name:
        icon_name = get_default_asset_icon_name(has_children)

    if icon_color:
        icon_color = QtGui.QColor(icon_color)
    else:
        icon_color = get_default_entity_icon_color()
    icon = get_qta_icon_by_name_and_color(icon_name, icon_color)
    if icon is not None:
        return icon
    return get_qta_icon_by_name_and_color(
        get_default_asset_icon_name(has_children),
        icon_color
    )


def get_asset_icon(asset_doc, has_children=False):
    icon_name = get_asset_icon_name(asset_doc, has_children)
    icon_color = get_asset_icon_color(asset_doc)

    return get_qta_icon_by_name_and_color(icon_name, icon_color)


def get_default_task_icon(color=None):
    if color is None:
        color = get_default_entity_icon_color()
    return get_qta_icon_by_name_and_color("fa.male", color)


def get_task_icon(project_doc, asset_doc, task_name):
    """Get icon for a task.

    Icon should be defined by task type which is stored on project.
    """

    color = get_default_entity_icon_color()

    tasks_info = asset_doc.get("data", {}).get("tasks") or {}
    task_info = tasks_info.get(task_name) or {}
    task_icon = task_info.get("icon")
    if task_icon:
        icon = get_qta_icon_by_name_and_color(task_icon, color)
        if icon is not None:
            return icon

    task_type = task_info.get("type")
    task_types = project_doc["config"]["tasks"]

    task_type_info = task_types.get(task_type) or {}
    task_type_icon = task_type_info.get("icon")
    if task_type_icon:
        icon = get_qta_icon_by_name_and_color(task_icon, color)
        if icon is not None:
            return icon
    return get_default_task_icon(color)


def schedule(func, time, channel="default"):
    """Run `func` at a later `time` in a dedicated `channel`

    Given an arbitrary function, call this function after a given
    timeout. It will ensure that only one "job" is running within
    the given channel at any one time and cancel any currently
    running job if a new job is submitted before the timeout.

    """

    try:
        SharedObjects.jobs[channel].stop()
    except (AttributeError, KeyError, RuntimeError):
        pass

    timer = QtCore.QTimer()
    timer.setSingleShot(True)
    timer.timeout.connect(func)
    timer.start(time)

    SharedObjects.jobs[channel] = timer


def iter_model_rows(model, column, include_root=False):
    """Iterate over all row indices in a model"""
    indices = [QtCore.QModelIndex()]  # start iteration at root

    for index in indices:
        # Add children to the iterations
        child_rows = model.rowCount(index)
        for child_row in range(child_rows):
            child_index = model.index(child_row, column, index)
            indices.append(child_index)

        if not include_root and not index.isValid():
            continue

        yield index


@contextlib.contextmanager
def preserve_expanded_rows(tree_view, column=0, role=None):
    """Preserves expanded row in QTreeView by column's data role.

    This function is created to maintain the expand vs collapse status of
    the model items. When refresh is triggered the items which are expanded
    will stay expanded and vice versa.

    Arguments:
        tree_view (QWidgets.QTreeView): the tree view which is
            nested in the application
        column (int): the column to retrieve the data from
        role (int): the role which dictates what will be returned

    Returns:
        None

    """
    if role is None:
        role = QtCore.Qt.DisplayRole
    model = tree_view.model()

    expanded = set()

    for index in iter_model_rows(model, column=column, include_root=False):
        if tree_view.isExpanded(index):
            value = index.data(role)
            expanded.add(value)

    try:
        yield
    finally:
        if not expanded:
            return

        for index in iter_model_rows(model, column=column, include_root=False):
            value = index.data(role)
            state = value in expanded
            if state:
                tree_view.expand(index)
            else:
                tree_view.collapse(index)


@contextlib.contextmanager
def preserve_selection(tree_view, column=0, role=None, current_index=True):
    """Preserves row selection in QTreeView by column's data role.

    This function is created to maintain the selection status of
    the model items. When refresh is triggered the items which are expanded
    will stay expanded and vice versa.

        tree_view (QWidgets.QTreeView): the tree view nested in the application
        column (int): the column to retrieve the data from
        role (int): the role which dictates what will be returned

    Returns:
        None

    """
    if role is None:
        role = QtCore.Qt.DisplayRole
    model = tree_view.model()
    selection_model = tree_view.selectionModel()
    flags = (
        QtCore.QItemSelectionModel.Select
        | QtCore.QItemSelectionModel.Rows
    )

    if current_index:
        current_index_value = tree_view.currentIndex().data(role)
    else:
        current_index_value = None

    selected_rows = selection_model.selectedRows()
    if not selected_rows:
        yield
        return

    selected = set(row.data(role) for row in selected_rows)
    try:
        yield
    finally:
        if not selected:
            return

        # Go through all indices, select the ones with similar data
        for index in iter_model_rows(model, column=column, include_root=False):
            value = index.data(role)
            state = value in selected
            if state:
                tree_view.scrollTo(index)  # Ensure item is visible
                selection_model.select(index, flags)

            if current_index_value and value == current_index_value:
                selection_model.setCurrentIndex(
                    index, selection_model.NoUpdate
                )


class FamilyConfigCache:
    default_color = "#0091B2"
    _default_icon = None

    def __init__(self, dbcon):
        self.dbcon = dbcon
        self.family_configs = {}
        self._family_filters_set = False
        self._family_filters_is_include = True
        self._require_refresh = True

    @classmethod
    def default_icon(cls):
        if cls._default_icon is None:
            cls._default_icon = qtawesome.icon(
                "fa.folder", color=cls.default_color
            )
        return cls._default_icon

    def family_config(self, family_name):
        """Get value from config with fallback to default"""
        if self._require_refresh:
            self._refresh()

        item = self.family_configs.get(family_name)
        if not item:
            item = {
                "icon": self.default_icon()
            }
            if self._family_filters_set:
                item["state"] = not self._family_filters_is_include
        return item

    def refresh(self, force=False):
        self._require_refresh = True

        if force:
            self._refresh()

    def _refresh(self):
        """Get the family configurations from the database

        The configuration must be stored on the project under `config`.
        For example:

        {"config": {
            "families": [
                {"name": "avalon.camera", label: "Camera", "icon": "photo"},
                {"name": "avalon.anim", label: "Animation", "icon": "male"},
            ]
        }}

        It is possible to override the default behavior and set specific
        families checked. For example we only want the families imagesequence
        and camera to be visible in the Loader.
        """
        self._require_refresh = False
        self._family_filters_set = False

        self.family_configs.clear()
        # Skip if we're not in host context
        if not registered_host():
            return

        # Update the icons from the project configuration
        project_name = os.environ.get("AVALON_PROJECT")
        asset_name = os.environ.get("AVALON_ASSET")
        task_name = os.environ.get("AVALON_TASK")
        host_name = os.environ.get("AVALON_APP")
        if not all((project_name, asset_name, task_name)):
            return

        matching_item = None
        project_settings = get_project_settings(project_name)
        profiles = (
            project_settings
            ["global"]
            ["tools"]
            ["loader"]
            ["family_filter_profiles"]
        )
        if profiles:
            # Make sure connection is installed
            # - accessing attribute which does not have auto-install
            asset_doc = get_asset_by_name(
                project_name, asset_name, fields=["data.tasks"]
            ) or {}
            tasks_info = asset_doc.get("data", {}).get("tasks") or {}
            task_type = tasks_info.get(task_name, {}).get("type")
            profiles_filter = {
                "task_types": task_type,
                "hosts": host_name
            }
            matching_item = filter_profiles(profiles, profiles_filter)

        families = []
        is_include = True
        if matching_item:
            families = matching_item["filter_families"]
            is_include = matching_item["is_include"]

        if not families:
            return

        self._family_filters_set = True
        self._family_filters_is_include = is_include

        # Replace icons with a Qt icon we can use in the user interfaces
        for family in families:
            family_info = {
                "name": family,
                "icon": self.default_icon(),
                "state": is_include
            }

            self.family_configs[family] = family_info


class GroupsConfig:
    # Subset group item's default icon and order
    _default_group_config = None

    def __init__(self, dbcon):
        self.dbcon = dbcon
        self.groups = {}
        self._default_group_color = get_default_entity_icon_color()

    @classmethod
    def default_group_config(cls):
        if cls._default_group_config is None:
            cls._default_group_config = {
                "icon": qtawesome.icon(
                    "fa.object-group",
                    color=get_default_entity_icon_color()
                ),
                "order": 0
            }
        return cls._default_group_config

    def refresh(self):
        """Get subset group configurations from the database

        The 'group' configuration must be stored in the project `config` field.
        See schema `config-1.0.json`

        """
        # Clear cached groups
        self.groups.clear()

        group_configs = []
        project_name = self.dbcon.Session.get("AVALON_PROJECT")
        if project_name:
            # Get pre-defined group name and appearance from project config
            project_doc = get_project(project_name, fields=["config.groups"])

            if project_doc:
                group_configs = project_doc["config"].get("groups") or []
            else:
                print("Project not found! \"{}\"".format(project_name))

        # Build pre-defined group configs
        for config in group_configs:
            name = config["name"]
            icon = "fa." + config.get("icon", "object-group")
            color = config.get("color", self._default_group_color)
            order = float(config.get("order", 0))

            self.groups[name] = {
                "icon": qtawesome.icon(icon, color=color),
                "order": order
            }

        return self.groups

    def ordered_groups(self, group_names):
        # default order zero included
        _orders = set([0])
        for config in self.groups.values():
            _orders.add(config["order"])

        # Remap order to list index
        orders = sorted(_orders)

        _groups = list()
        for name in group_names:
            # Get group config
            config = self.groups.get(name) or self.default_group_config()
            # Base order
            remapped_order = orders.index(config["order"])

            data = {
                "name": name,
                "icon": config["icon"],
                "_order": remapped_order,
            }

            _groups.append(data)

        # Sort by tuple (base_order, name)
        # If there are multiple groups in same order, will sorted by name.
        ordered_groups = sorted(
            _groups, key=lambda _group: (_group.pop("_order"), _group["name"])
        )

        total = len(ordered_groups)
        order_temp = "%0{}d".format(len(str(total)))

        # Update sorted order to config
        for index, group_data in enumerate(ordered_groups):
            order = index
            inverse_order = total - index

            # Format orders into fixed length string for groups sorting
            group_data["order"] = order_temp % order
            group_data["inverseOrder"] = order_temp % inverse_order

        return ordered_groups

    def active_groups(self, asset_ids, include_predefined=True):
        """Collect all active groups from each subset"""
        # Collect groups from subsets
        group_names = set(
            self.dbcon.distinct(
                "data.subsetGroup",
                {"type": "subset", "parent": {"$in": asset_ids}}
            )
        )
        if include_predefined:
            # Ensure all predefined group configs will be included
            group_names.update(self.groups.keys())

        return self.ordered_groups(group_names)

    def split_subsets_for_groups(self, subset_docs, grouping):
        """Collect all active groups from each subset"""
        subset_docs_without_group = collections.defaultdict(list)
        subset_docs_by_group = collections.defaultdict(dict)
        for subset_doc in subset_docs:
            subset_name = subset_doc["name"]
            if grouping:
                group_name = subset_doc["data"].get("subsetGroup")
                if group_name:
                    if subset_name not in subset_docs_by_group[group_name]:
                        subset_docs_by_group[group_name][subset_name] = []

                    subset_docs_by_group[group_name][subset_name].append(
                        subset_doc
                    )
                    continue

            subset_docs_without_group[subset_name].append(subset_doc)

        ordered_groups = self.ordered_groups(subset_docs_by_group.keys())

        return ordered_groups, subset_docs_without_group, subset_docs_by_group


class DynamicQThread(QtCore.QThread):
    """QThread which can run any function with argument and kwargs.

    Args:
        func (function): Function which will be called.
        args (tuple): Arguments which will be passed to function.
        kwargs (tuple): Keyword arguments which will be passed to function.
        parent (QObject): Parent of thread.
    """
    def __init__(self, func, args=None, kwargs=None, parent=None):
        super(DynamicQThread, self).__init__(parent)
        if args is None:
            args = tuple()
        if kwargs is None:
            kwargs = {}
        self._func = func
        self._args = args
        self._kwargs = kwargs

    def run(self):
        """Execute the function with arguments."""
        self._func(*self._args, **self._kwargs)


def create_qthread(func, *args, **kwargs):
    class Thread(QtCore.QThread):
        def run(self):
            try:
                func(*args, **kwargs)
            except BaseException:
                traceback.print_exception(*sys.exc_info())
                raise
    return Thread()


def get_repre_icons():
    """Returns a dict {'provider_name': QIcon}"""
    try:
        from openpype_modules import sync_server
    except Exception:
        # Backwards compatibility
        from openpype.modules import sync_server

    resource_path = os.path.join(
        os.path.dirname(sync_server.sync_server_module.__file__),
        "providers", "resources"
    )
    icons = {}
    if not os.path.exists(resource_path):
        print("No icons for Site Sync found")
        return {}

    for file_name in os.listdir(resource_path):
        if file_name and not file_name.endswith("png"):
            continue

        provider, _ = os.path.splitext(file_name)

        pix_url = os.path.join(resource_path, file_name)
        icons[provider] = QtGui.QIcon(pix_url)

    return icons


def get_progress_for_repre(doc, active_site, remote_site):
    """
        Calculates average progress for representation.

        If site has created_dt >> fully available >> progress == 1

        Could be calculated in aggregate if it would be too slow
        Args:
            doc(dict): representation dict
        Returns:
            (dict) with active and remote sites progress
            {'studio': 1.0, 'gdrive': -1} - gdrive site is not present
                -1 is used to highlight the site should be added
            {'studio': 1.0, 'gdrive': 0.0} - gdrive site is present, not
                uploaded yet
    """
    progress = {active_site: -1,
                remote_site: -1}
    if not doc:
        return progress

    files = {active_site: 0, remote_site: 0}
    doc_files = doc.get("files") or []
    for doc_file in doc_files:
        if not isinstance(doc_file, dict):
            continue

        sites = doc_file.get("sites") or []
        for site in sites:
            if (
                # Pype 2 compatibility
                not isinstance(site, dict)
                # Check if site name is one of progress sites
                or site["name"] not in progress
            ):
                continue

            files[site["name"]] += 1
            norm_progress = max(progress[site["name"]], 0)
            if site.get("created_dt"):
                progress[site["name"]] = norm_progress + 1
            elif site.get("progress"):
                progress[site["name"]] = norm_progress + site["progress"]
            else:  # site exists, might be failed, do not add again
                progress[site["name"]] = 0

    # for example 13 fully avail. files out of 26 >> 13/26 = 0.5
    avg_progress = {}
    avg_progress[active_site] = \
        progress[active_site] / max(files[active_site], 1)
    avg_progress[remote_site] = \
        progress[remote_site] / max(files[remote_site], 1)
    return avg_progress


def is_sync_loader(loader):
    return is_remove_site_loader(loader) or is_add_site_loader(loader)


def is_remove_site_loader(loader):
    return hasattr(loader, "is_remove_site_loader")


def is_add_site_loader(loader):
    return hasattr(loader, "is_add_site_loader")


class WrappedCallbackItem:
    """Structure to store information about callback and args/kwargs for it.

    Item can be used to execute callback in main thread which may be needed
    for execution of Qt objects.

    Item store callback (callable variable), arguments and keyword arguments
    for the callback. Item hold information about it's process.
    """
    not_set = object()
    _log = None

    def __init__(self, callback, *args, **kwargs):
        self._done = False
        self._exception = self.not_set
        self._result = self.not_set
        self._callback = callback
        self._args = args
        self._kwargs = kwargs

    def __call__(self):
        self.execute()

    @property
    def log(self):
        cls = self.__class__
        if cls._log is None:
            cls._log = Logger.get_logger(cls.__name__)
        return cls._log

    @property
    def done(self):
        return self._done

    @property
    def exception(self):
        return self._exception

    @property
    def result(self):
        return self._result

    def execute(self):
        """Execute callback and store its result.

        Method must be called from main thread. Item is marked as `done`
        when callback execution finished. Store output of callback of exception
        information when callback raises one.
        """
        if self.done:
            self.log.warning("- item is already processed")
            return

        self.log.debug("Running callback: {}".format(str(self._callback)))
        try:
            result = self._callback(*self._args, **self._kwargs)
            self._result = result

        except Exception as exc:
            self._exception = exc

        finally:
            self._done = True


def get_warning_pixmap(color=None):
    """Warning icon as QPixmap.

    Args:
        color(QtGui.QColor): Color that will be used to paint warning icon.
    """
    src_image_path = get_image_path("warning.png")
    src_image = QtGui.QImage(src_image_path)
    if color is None:
        color = get_objected_colors("delete-btn-bg").get_qcolor()

    return paint_image_with_color(src_image, color)<|MERGE_RESOLUTION|>--- conflicted
+++ resolved
@@ -206,7 +206,6 @@
     if icon_name:
         return icon_name
     return get_default_asset_icon_name(has_children)
-<<<<<<< HEAD
 
 
 def get_asset_icon_color(asset_doc):
@@ -216,17 +215,6 @@
     return get_default_entity_icon_color()
 
 
-=======
-
-
-def get_asset_icon_color(asset_doc):
-    icon_color = get_asset_icon_color_from_doc(asset_doc)
-    if icon_color:
-        return icon_color
-    return get_default_entity_icon_color()
-
-
->>>>>>> 608f6389
 def get_default_asset_icon_name(has_children):
     if has_children:
         return "fa.folder"

--- conflicted
+++ resolved
@@ -76,7 +76,6 @@
 
         if project_name == self._last_project:
             return
-<<<<<<< HEAD
 
         self._last_project = project_name
         self._last_project_cache = now_time
@@ -89,20 +88,6 @@
             self._modules_manager = ModulesManager()
             self._last_manager_cache = now_time
 
-=======
-
-        self._last_project = project_name
-        self._last_project_cache = now_time
-
-        manager_cache_diff = now_time - self._last_manager_cache
-        if manager_cache_diff > self._max_manager_cache_time:
-            self._modules_manager = None
-
-        if self._modules_manager is None:
-            self._modules_manager = ModulesManager()
-            self._last_manager_cache = now_time
-
->>>>>>> 187517ea
         sync_server = self._modules_manager.modules_by_name["sync_server"]
         if sync_server.is_project_enabled(project_name):
             active_site = sync_server.get_active_site(project_name)

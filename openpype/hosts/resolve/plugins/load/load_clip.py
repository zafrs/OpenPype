from copy import deepcopy
from importlib import reload

from openpype.client import (
    get_version_by_id,
    get_last_version_by_subset_id,
)
from openpype.hosts import resolve
from openpype.pipeline import (
    get_representation_path,
    legacy_io,
)
from openpype.hosts.resolve.api import lib, plugin
reload(plugin)
reload(lib)


class LoadClip(resolve.TimelineItemLoader):
    """Load a subset to timeline as clip

    Place clip to timeline on its asset origin timings collected
    during conforming to project
    """

    families = ["render2d", "source", "plate", "render", "review"]
<<<<<<< HEAD
    representations = ["exr", "dpx", "jpg", "jpeg", "png", "h264", "mov", "mp4"]
=======
    representations = ["exr", "dpx", "jpg", "jpeg", "png", "h264", "mov"]
>>>>>>> f9b23a27

    label = "Load as clip"
    order = -10
    icon = "code-fork"
    color = "orange"

    # for loader multiselection
    timeline = None

    # presets
    clip_color_last = "Olive"
    clip_color = "Orange"

    def load(self, context, name, namespace, options):

        # in case loader uses multiselection
        if self.timeline:
            options.update({
                "timeline": self.timeline,
            })

        # load clip to timeline and get main variables
        timeline_item = resolve.ClipLoader(
            self, context, **options).load()
        namespace = namespace or timeline_item.GetName()
        version = context['version']
        version_data = version.get("data", {})
        version_name = version.get("name", None)
        colorspace = version_data.get("colorspace", None)
        object_name = "{}_{}".format(name, namespace)

        # add additional metadata from the version to imprint Avalon knob
        add_keys = [
            "frameStart", "frameEnd", "source", "author",
            "fps", "handleStart", "handleEnd"
        ]

        # move all version data keys to tag data
        data_imprint = {}
        for key in add_keys:
            data_imprint.update({
                key: version_data.get(key, str(None))
            })

        # add variables related to version context
        data_imprint.update({
            "version": version_name,
            "colorspace": colorspace,
            "objectName": object_name
        })

        # update color of clip regarding the version order
        self.set_item_color(timeline_item, version)

        self.log.info("Loader done: `{}`".format(name))

        return resolve.containerise(
            timeline_item,
            name, namespace, context,
            self.__class__.__name__,
            data_imprint)

    def switch(self, container, representation):
        self.update(container, representation)

    def update(self, container, representation):
        """ Updating previously loaded clips
        """

        # load clip to timeline and get main variables
        context = deepcopy(representation["context"])
        context.update({"representation": representation})
        name = container['name']
        namespace = container['namespace']
        timeline_item_data = resolve.get_pype_timeline_item_by_name(namespace)
        timeline_item = timeline_item_data["clip"]["item"]
        project_name = legacy_io.active_project()
        version = get_version_by_id(project_name, representation["parent"])
        version_data = version.get("data", {})
        version_name = version.get("name", None)
        colorspace = version_data.get("colorspace", None)
        object_name = "{}_{}".format(name, namespace)
        self.fname = get_representation_path(representation)
        context["version"] = {"data": version_data}

        loader = resolve.ClipLoader(self, context)
        timeline_item = loader.update(timeline_item)

        # add additional metadata from the version to imprint Avalon knob
        add_keys = [
            "frameStart", "frameEnd", "source", "author",
            "fps", "handleStart", "handleEnd"
        ]

        # move all version data keys to tag data
        data_imprint = {}
        for key in add_keys:
            data_imprint.update({
                key: version_data.get(key, str(None))
            })

        # add variables related to version context
        data_imprint.update({
            "representation": str(representation["_id"]),
            "version": version_name,
            "colorspace": colorspace,
            "objectName": object_name
        })

        # update color of clip regarding the version order
        self.set_item_color(timeline_item, version)

        return resolve.update_container(timeline_item, data_imprint)

    @classmethod
    def set_item_color(cls, timeline_item, version):
        # define version name
        version_name = version.get("name", None)
        # get all versions in list
        project_name = legacy_io.active_project()
        last_version_doc = get_last_version_by_subset_id(
            project_name,
            version["parent"],
            fields=["name"]
        )
        if last_version_doc:
            last_version = last_version_doc["name"]
        else:
            last_version = None

        # set clip colour
        if version_name == last_version:
            timeline_item.SetClipColor(cls.clip_color_last)
        else:
            timeline_item.SetClipColor(cls.clip_color)<|MERGE_RESOLUTION|>--- conflicted
+++ resolved
@@ -23,11 +23,7 @@
     """
 
     families = ["render2d", "source", "plate", "render", "review"]
-<<<<<<< HEAD
     representations = ["exr", "dpx", "jpg", "jpeg", "png", "h264", "mov", "mp4"]
-=======
-    representations = ["exr", "dpx", "jpg", "jpeg", "png", "h264", "mov"]
->>>>>>> f9b23a27
 
     label = "Load as clip"
     order = -10

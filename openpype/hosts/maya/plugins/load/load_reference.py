import os
import difflib
import contextlib

from maya import cmds
import qargparse

from openpype.settings import get_project_settings
import openpype.hosts.maya.api.plugin
from openpype.hosts.maya.api.lib import (
    maintained_selection,
    get_container_members,
    parent_nodes,
    create_rig_animation_instance
)


@contextlib.contextmanager
def preserve_modelpanel_cameras(container, log=None):
    """Preserve camera members of container in the modelPanels.

    This is used to ensure a camera remains in the modelPanels after updating
    to a new version.

    """

    # Get the modelPanels that used the old camera
    members = get_container_members(container)
    old_cameras = set(cmds.ls(members, type="camera", long=True))
    if not old_cameras:
        # No need to manage anything
        yield
        return

    panel_cameras = {}
    for panel in cmds.getPanel(type="modelPanel"):
        cam = cmds.ls(cmds.modelPanel(panel, query=True, camera=True),
                      long=True)[0]

        # Often but not always maya returns the transform from the
        # modelPanel as opposed to the camera shape, so we convert it
        # to explicitly be the camera shape
        if cmds.nodeType(cam) != "camera":
            cam = cmds.listRelatives(cam,
                                     children=True,
                                     fullPath=True,
                                     type="camera")[0]
        if cam in old_cameras:
            panel_cameras[panel] = cam

    if not panel_cameras:
        # No need to manage anything
        yield
        return

    try:
        yield
    finally:
        new_members = get_container_members(container)
        new_cameras = set(cmds.ls(new_members, type="camera", long=True))
        if not new_cameras:
            return

        for panel, cam_name in panel_cameras.items():
            new_camera = None
            if cam_name in new_cameras:
                new_camera = cam_name
            elif len(new_cameras) == 1:
                new_camera = next(iter(new_cameras))
            else:
                # Multiple cameras in the updated container but not an exact
                # match detected by name. Find the closest match
                matches = difflib.get_close_matches(word=cam_name,
                                                    possibilities=new_cameras,
                                                    n=1)
                if matches:
                    new_camera = matches[0]  # best match
                    if log:
                        log.info("Camera in '{}' restored with "
                                 "closest match camera: {} (before: {})"
                                 .format(panel, new_camera, cam_name))

            if not new_camera:
                # Unable to find the camera to re-apply in the modelpanel
                continue

            cmds.modelPanel(panel, edit=True, camera=new_camera)


class ReferenceLoader(openpype.hosts.maya.api.plugin.ReferenceLoader):
    """Reference file"""

    families = ["model",
                "pointcache",
                "proxyAbc",
                "animation",
                "mayaAscii",
                "mayaScene",
                "setdress",
                "layout",
                "camera",
                "rig",
                "camerarig",
                "staticMesh",
                "skeletalMesh",
                "mvLook",
                "matchmove"]

    representations = ["ma", "abc", "fbx", "mb"]

    label = "Reference"
    order = -10
    icon = "code-fork"
    color = "orange"

    def process_reference(self, context, name, namespace, options):
        import maya.cmds as cmds

        try:
            family = context["representation"]["context"]["family"]
        except ValueError:
            family = "model"

        project_name = context["project"]["name"]
        # True by default to keep legacy behaviours
        attach_to_root = options.get("attach_to_root", True)
        group_name = options["group_name"]

        # no group shall be created
        if not attach_to_root:
            group_name = namespace

        kwargs = {}
        if "file_options" in options:
            kwargs["options"] = options["file_options"]
        if "file_type" in options:
            kwargs["type"] = options["file_type"]

        path = self.filepath_from_context(context)
        with maintained_selection():
            cmds.loadPlugin("AbcImport.mll", quiet=True)

            file_url = self.prepare_root_value(path, project_name)
            nodes = cmds.file(file_url,
                              namespace=namespace,
                              sharedReferenceFile=False,
                              reference=True,
                              returnNewNodes=True,
                              groupReference=attach_to_root,
                              groupName=group_name,
                              **kwargs)

            shapes = cmds.ls(nodes, shapes=True, long=True)

            new_nodes = (list(set(nodes) - set(shapes)))

            # if there are cameras, try to lock their transforms
            self._lock_camera_transforms(new_nodes)

            current_namespace = cmds.namespaceInfo(currentNamespace=True)

            if current_namespace != ":":
                group_name = current_namespace + ":" + group_name

            self[:] = new_nodes

            if attach_to_root:
                group_name = "|" + group_name
                roots = cmds.listRelatives(group_name,
                                           children=True,
                                           fullPath=True) or []

                if family not in {"layout", "setdress",
                                  "mayaAscii", "mayaScene"}:
                    # QUESTION Why do we need to exclude these families?
                    with parent_nodes(roots, parent=None):
                        cmds.xform(group_name, zeroTransformPivots=True)

                settings = get_project_settings(project_name)

                display_handle = settings['maya']['load'].get(
                    'reference_loader', {}
                ).get('display_handle', True)
                cmds.setAttr(
                    "{}.displayHandle".format(group_name), display_handle
                )

                colors = settings['maya']['load']['colors']
                c = colors.get(family)
                if c is not None:
                    cmds.setAttr("{}.useOutlinerColor".format(group_name), 1)
                    cmds.setAttr("{}.outlinerColor".format(group_name),
                                 (float(c[0]) / 255),
                                 (float(c[1]) / 255),
                                 (float(c[2]) / 255))

                cmds.setAttr(
                    "{}.displayHandle".format(group_name), display_handle
                )
                # get bounding box
                bbox = cmds.exactWorldBoundingBox(group_name)
                # get pivot position on world space
                pivot = cmds.xform(group_name, q=True, sp=True, ws=True)
                # center of bounding box
                cx = (bbox[0] + bbox[3]) / 2
                cy = (bbox[1] + bbox[4]) / 2
                cz = (bbox[2] + bbox[5]) / 2
                # add pivot position to calculate offset
                cx = cx + pivot[0]
                cy = cy + pivot[1]
                cz = cz + pivot[2]
                # set selection handle offset to center of bounding box
                cmds.setAttr("{}.selectHandleX".format(group_name), cx)
                cmds.setAttr("{}.selectHandleY".format(group_name), cy)
                cmds.setAttr("{}.selectHandleZ".format(group_name), cz)

            if family == "rig":
                self._post_process_rig(namespace, context, options)
            else:
                if "translate" in options:
                    if not attach_to_root and new_nodes:
                        root_nodes = cmds.ls(new_nodes, assemblies=True,
                                             long=True)
                        # we assume only a single root is ever loaded
                        group_name = root_nodes[0]
                    cmds.setAttr("{}.translate".format(group_name),
                                 *options["translate"])
            return new_nodes

    def switch(self, container, representation):
        self.update(container, representation)

    def update(self, container, representation):
        with preserve_modelpanel_cameras(container, log=self.log):
            super(ReferenceLoader, self).update(container, representation)

        # We also want to lock camera transforms on any new cameras in the
        # reference or for a camera which might have changed names.
        members = get_container_members(container)
        self._lock_camera_transforms(members)

    def _post_process_rig(self, namespace, context, options):

        nodes = self[:]
        create_rig_animation_instance(
            nodes, context, namespace, options=options, log=self.log
        )

    def _lock_camera_transforms(self, nodes):
        cameras = cmds.ls(nodes, type="camera")
        if not cameras:
            return

        # Check the Maya version, lockTransform has been introduced since
        # Maya 2016.5 Ext 2
        version = int(cmds.about(version=True))
        if version >= 2016:
            for camera in cameras:
                cmds.camera(camera, edit=True, lockTransform=True)
        else:
            self.log.warning("This version of Maya does not support locking of"
                             " transforms of cameras.")


<<<<<<< HEAD
    def _post_process_cameraRig(self, name, namespace, context, options):
        # Find the roots amongst the loaded nodes
        camera = next((node for node in self if
                         node.endswith("camera_main")), None)

        if not camera:
            return

        asset = legacy_io.Session["AVALON_ASSET"]
        dependency = str(context["representation"]["_id"])

        self.log.info("Creating subset: {}".format(namespace))

        # Create the animation instance
        creator_plugin = get_legacy_creator_by_name(self.cameraRig_creator_name)
        with maintained_selection():
            cmds.select(camera, noExpand=True)
            legacy_create(
                creator_plugin,
                name=namespace,
                asset=asset,
                options={"useSelection": True},
                data={"dependencies": dependency}
            )
=======
class MayaUSDReferenceLoader(ReferenceLoader):
    """Reference USD file to native Maya nodes using MayaUSDImport reference"""

    label = "Reference Maya USD"
    families = ["usd"]
    representations = ["usd"]
    extensions = {"usd", "usda", "usdc"}

    options = ReferenceLoader.options + [
        qargparse.Boolean(
            "readAnimData",
            label="Load anim data",
            default=True,
            help="Load animation data from USD file"
        ),
        qargparse.Boolean(
            "useAsAnimationCache",
            label="Use as animation cache",
            default=True,
            help=(
                "Imports geometry prims with time-sampled point data using a "
                "point-based deformer that references the imported "
                "USD file.\n"
                "This provides better import and playback performance when "
                "importing time-sampled geometry from USD, and should "
                "reduce the weight of the resulting Maya scene."
            )
        ),
        qargparse.Boolean(
            "importInstances",
            label="Import instances",
            default=True,
            help=(
                "Import USD instanced geometries as Maya instanced shapes. "
                "Will flatten the scene otherwise."
            )
        ),
        qargparse.String(
            "primPath",
            label="Prim Path",
            default="/",
            help=(
                "Name of the USD scope where traversing will begin.\n"
                "The prim at the specified primPath (including the prim) will "
                "be imported.\n"
                "Specifying the pseudo-root (/) means you want "
                "to import everything in the file.\n"
                "If the passed prim path is empty, it will first try to "
                "import the defaultPrim for the rootLayer if it exists.\n"
                "Otherwise, it will behave as if the pseudo-root was passed "
                "in."
            )
        )
    ]

    file_type = "USD Import"

    def process_reference(self, context, name, namespace, options):
        cmds.loadPlugin("mayaUsdPlugin", quiet=True)

        def bool_option(key, default):
            # Shorthand for getting optional boolean file option from options
            value = int(bool(options.get(key, default)))
            return "{}={}".format(key, value)

        def string_option(key, default):
            # Shorthand for getting optional string file option from options
            value = str(options.get(key, default))
            return "{}={}".format(key, value)

        options["file_options"] = ";".join([
            string_option("primPath", default="/"),
            bool_option("importInstances", default=True),
            bool_option("useAsAnimationCache", default=True),
            bool_option("readAnimData", default=True),
            # TODO: Expose more parameters
            # "preferredMaterial=none",
            # "importRelativeTextures=Automatic",
            # "useCustomFrameRange=0",
            # "startTime=0",
            # "endTime=0",
            # "importUSDZTextures=0"
        ])
        options["file_type"] = self.file_type

        return super(MayaUSDReferenceLoader, self).process_reference(
            context, name, namespace, options
        )
>>>>>>> b0499edb
<|MERGE_RESOLUTION|>--- conflicted
+++ resolved
@@ -262,7 +262,6 @@
                              " transforms of cameras.")
 
 
-<<<<<<< HEAD
     def _post_process_cameraRig(self, name, namespace, context, options):
         # Find the roots amongst the loaded nodes
         camera = next((node for node in self if
@@ -287,7 +286,8 @@
                 options={"useSelection": True},
                 data={"dependencies": dependency}
             )
-=======
+
+
 class MayaUSDReferenceLoader(ReferenceLoader):
     """Reference USD file to native Maya nodes using MayaUSDImport reference"""
 
@@ -375,5 +375,4 @@
 
         return super(MayaUSDReferenceLoader, self).process_reference(
             context, name, namespace, options
-        )
->>>>>>> b0499edb
+        )
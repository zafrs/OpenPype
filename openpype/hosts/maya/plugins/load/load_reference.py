import os
import difflib
import contextlib
from maya import cmds

from openpype.settings import get_project_settings
import openpype.hosts.maya.api.plugin
from openpype.hosts.maya.api.lib import (
    maintained_selection,
    get_container_members,
    parent_nodes,
    create_rig_animation_instance
)


@contextlib.contextmanager
def preserve_modelpanel_cameras(container, log=None):
    """Preserve camera members of container in the modelPanels.

    This is used to ensure a camera remains in the modelPanels after updating
    to a new version.

    """

    # Get the modelPanels that used the old camera
    members = get_container_members(container)
    old_cameras = set(cmds.ls(members, type="camera", long=True))
    if not old_cameras:
        # No need to manage anything
        yield
        return

    panel_cameras = {}
    for panel in cmds.getPanel(type="modelPanel"):
        cam = cmds.ls(cmds.modelPanel(panel, query=True, camera=True),
                      long=True)

        # Often but not always maya returns the transform from the
        # modelPanel as opposed to the camera shape, so we convert it
        # to explicitly be the camera shape
        if cmds.nodeType(cam) != "camera":
            cam = cmds.listRelatives(cam,
                                     children=True,
                                     fullPath=True,
                                     type="camera")[0]
        if cam in old_cameras:
            panel_cameras[panel] = cam

    if not panel_cameras:
        # No need to manage anything
        yield
        return

    try:
        yield
    finally:
        new_members = get_container_members(container)
        new_cameras = set(cmds.ls(new_members, type="camera", long=True))
        if not new_cameras:
            return

        for panel, cam_name in panel_cameras.items():
            new_camera = None
            if cam_name in new_cameras:
                new_camera = cam_name
            elif len(new_cameras) == 1:
                new_camera = next(iter(new_cameras))
            else:
                # Multiple cameras in the updated container but not an exact
                # match detected by name. Find the closest match
                matches = difflib.get_close_matches(word=cam_name,
                                                    possibilities=new_cameras,
                                                    n=1)
                if matches:
                    new_camera = matches[0]  # best match
                    if log:
                        log.info("Camera in '{}' restored with "
                                 "closest match camera: {} (before: {})"
                                 .format(panel, new_camera, cam_name))

            if not new_camera:
                # Unable to find the camera to re-apply in the modelpanel
                continue

            cmds.modelPanel(panel, edit=True, camera=new_camera)


class ReferenceLoader(openpype.hosts.maya.api.plugin.ReferenceLoader):
    """Reference file"""

    families = ["model",
                "pointcache",
                "proxyAbc",
                "animation",
                "mayaAscii",
                "mayaScene",
                "setdress",
                "layout",
                "camera",
                "rig",
                "camerarig",
<<<<<<< HEAD
                "xgen",
                "staticMesh",
                "mvLook"]
=======
                "staticMesh",
                "skeletalMesh",
                "mvLook"]

>>>>>>> 608f6389
    representations = ["ma", "abc", "fbx", "mb"]

    label = "Reference"
    order = -10
    icon = "code-fork"
    color = "orange"

    def process_reference(self, context, name, namespace, options):
        import maya.cmds as cmds

        try:
            family = context["representation"]["context"]["family"]
        except ValueError:
            family = "model"

        # True by default to keep legacy behaviours
        attach_to_root = options.get("attach_to_root", True)
        group_name = options["group_name"]

        with maintained_selection():
            cmds.loadPlugin("AbcImport.mll", quiet=True)
            file_url = self.prepare_root_value(self.fname,
                                               context["project"]["name"])

            nodes = cmds.file(file_url,
                              namespace=namespace,
                              sharedReferenceFile=False,
                              reference=True,
                              returnNewNodes=True,
                              groupReference=attach_to_root,
                              groupName=group_name)

            shapes = cmds.ls(nodes, shapes=True, long=True)

            new_nodes = (list(set(nodes) - set(shapes)))

            # if there are cameras, try to lock their transforms
            self._lock_camera_transforms(new_nodes)

            current_namespace = cmds.namespaceInfo(currentNamespace=True)

            if current_namespace != ":":
                group_name = current_namespace + ":" + group_name

            group_name = "|" + group_name

            self[:] = new_nodes

            if attach_to_root:
                roots = cmds.listRelatives(group_name,
                                           children=True,
                                           fullPath=True) or []

                if family not in {"layout", "setdress",
                                  "mayaAscii", "mayaScene"}:
                    # QUESTION Why do we need to exclude these families?
                    with parent_nodes(roots, parent=None):
                        cmds.xform(group_name, zeroTransformPivots=True)

                settings = get_project_settings(os.environ['AVALON_PROJECT'])

                display_handle = settings['maya']['load'].get(
                    'reference_loader', {}
                ).get('display_handle', True)
                cmds.setAttr(
                    "{}.displayHandle".format(group_name), display_handle
                )

                colors = settings['maya']['load']['colors']
                c = colors.get(family)
                if c is not None:
                    cmds.setAttr("{}.useOutlinerColor".format(group_name), 1)
                    cmds.setAttr("{}.outlinerColor".format(group_name),
                                 (float(c[0]) / 255),
                                 (float(c[1]) / 255),
                                 (float(c[2]) / 255))

                cmds.setAttr(
                    "{}.displayHandle".format(group_name), display_handle
                )
                # get bounding box
                bbox = cmds.exactWorldBoundingBox(group_name)
                # get pivot position on world space
                pivot = cmds.xform(group_name, q=True, sp=True, ws=True)
                # center of bounding box
                cx = (bbox[0] + bbox[3]) / 2
                cy = (bbox[1] + bbox[4]) / 2
                cz = (bbox[2] + bbox[5]) / 2
                # add pivot position to calculate offset
                cx = cx + pivot[0]
                cy = cy + pivot[1]
                cz = cz + pivot[2]
                # set selection handle offset to center of bounding box
                cmds.setAttr("{}.selectHandleX".format(group_name), cx)
                cmds.setAttr("{}.selectHandleY".format(group_name), cy)
                cmds.setAttr("{}.selectHandleZ".format(group_name), cz)

            if family == "rig":
                self._post_process_rig(name, namespace, context, options)
            elif family == "camerarig":
                self._post_process_cameraRig(name, "camera_main", context, options)
            else:
                if "translate" in options:
                    cmds.setAttr("{}.translate".format(group_name),
                                 *options["translate"])
            return new_nodes

    def switch(self, container, representation):
        self.update(container, representation)

    def update(self, container, representation):
        with preserve_modelpanel_cameras(container, log=self.log):
            super(ReferenceLoader, self).update(container, representation)

        # We also want to lock camera transforms on any new cameras in the
        # reference or for a camera which might have changed names.
        members = get_container_members(container)
        self._lock_camera_transforms(members)

    def _post_process_rig(self, name, namespace, context, options):
        nodes = self[:]
        create_rig_animation_instance(
            nodes, context, namespace, log=self.log
        )

    def _lock_camera_transforms(self, nodes):
        cameras = cmds.ls(nodes, type="camera")
        if not cameras:
            return

        # Check the Maya version, lockTransform has been introduced since
        # Maya 2016.5 Ext 2
        version = int(cmds.about(version=True))
        if version >= 2016:
            for camera in cameras:
                cmds.camera(camera, edit=True, lockTransform=True)
        else:
            self.log.warning("This version of Maya does not support locking of"
                             " transforms of cameras.")


    def _post_process_cameraRig(self, name, namespace, context, options):
        # Find the roots amongst the loaded nodes
        camera = next((node for node in self if
                         node.endswith("camera_main")), None)

        if not camera:
            return

        asset = legacy_io.Session["AVALON_ASSET"]
        dependency = str(context["representation"]["_id"])

        self.log.info("Creating subset: {}".format(namespace))

        # Create the animation instance
        creator_plugin = get_legacy_creator_by_name(self.cameraRig_creator_name)
        with maintained_selection():
            cmds.select(camera, noExpand=True)
            legacy_create(
                creator_plugin,
                name=namespace,
                asset=asset,
                options={"useSelection": True},
                data={"dependencies": dependency}
            )
<|MERGE_RESOLUTION|>--- conflicted
+++ resolved
@@ -99,16 +99,10 @@
                 "camera",
                 "rig",
                 "camerarig",
-<<<<<<< HEAD
-                "xgen",
-                "staticMesh",
-                "mvLook"]
-=======
                 "staticMesh",
                 "skeletalMesh",
                 "mvLook"]
 
->>>>>>> 608f6389
     representations = ["ma", "abc", "fbx", "mb"]
 
     label = "Reference"

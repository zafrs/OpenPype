from maya import cmds

import pyblish.api
import json
from openpype.hosts.maya.api.lib import get_all_children


class CollectInstances(pyblish.api.ContextPlugin):
    """Gather instances by objectSet and pre-defined attribute

    This collector takes into account assets that are associated with
    an objectSet and marked with a unique identifier;

    Identifier:
        id (str): "pyblish.avalon.instance"

    Limitations:
        - Does not take into account nodes connected to those
            within an objectSet. Extractors are assumed to export
            with history preserved, but this limits what they will
            be able to achieve and the amount of data available
            to validators. An additional collector could also
            append this input data into the instance, as we do
            for `pype.rig` with collect_history.

    """

    label = "Collect Instances"
    order = pyblish.api.CollectorOrder
    hosts = ["maya"]

    def process(self, context):

        objectset = cmds.ls("*.id", long=True, type="objectSet",
                            recursive=True, objectsOnly=True)

        context.data['objectsets'] = objectset
        for objset in objectset:

            if not cmds.attributeQuery("id", node=objset, exists=True):
                continue

            id_attr = "{}.id".format(objset)
            if cmds.getAttr(id_attr) != "pyblish.avalon.instance":
                continue

            # The developer is responsible for specifying
            # the family of each instance.
            has_family = cmds.attributeQuery("family",
                                             node=objset,
                                             exists=True)
            assert has_family, "\"%s\" was missing a family" % objset

            members = cmds.sets(objset, query=True)
            if members is None:
                self.log.warning("Skipped empty instance: \"%s\" " % objset)
                continue

            self.log.info("Creating instance for {}".format(objset))

            data = dict()

            # Apply each user defined attribute as data
            for attr in cmds.listAttr(objset, userDefined=True) or list():
                try:
                    value = cmds.getAttr("%s.%s" % (objset, attr))
                except Exception:
                    # Some attributes cannot be read directly,
                    # such as mesh and color attributes. These
                    # are considered non-essential to this
                    # particular publishing pipeline.
                    value = None
                data[attr] = value

            # temporarily translation of `active` to `publish` till issue has
            # been resolved, https://github.com/pyblish/pyblish-base/issues/307
            if "active" in data:
                data["publish"] = data["active"]

            # Collect members
            members = cmds.ls(members, long=True) or []

            dag_members = cmds.ls(members, type="dagNode", long=True)
            children = get_all_children(dag_members)
            children = cmds.ls(children, noIntermediate=True, long=True)

            parents = []
            if data.get("includeParentHierarchy", True):
                # If `includeParentHierarchy` then include the parents
                # so they will also be picked up in the instance by validators
                parents = self.get_all_parents(members)
            members_hierarchy = list(set(members + children + parents))

            if 'families' not in data:
                data['families'] = [data.get('family')]

            # Create the instance
            instance = context.create_instance(objset)
            instance[:] = members_hierarchy
            instance.data["objset"] = objset

            # Store the exact members of the object set
            instance.data["setMembers"] = members

            # Define nice label
            name = cmds.ls(objset, long=False)[0]   # use short name
            label = "{0} ({1})".format(name,
                                       data["asset"])

            # Append start frame and end frame to label if present
            if "frameStart" and "frameEnd" in data:
                # Take handles from context if not set locally on the instance
                for key in ["handleStart", "handleEnd"]:
                    if key not in data:
                        data[key] = context.data[key]

<<<<<<< HEAD
                # Backwards compatibility for 'handles' data
                if "handles" in data:
                    data["handleStart"] = data["handles"]
                    data["handleEnd"] = data["handles"]
                    data.pop('handles')
=======
                data["frameStartHandle"] = data["frameStart"] - data["handleStart"]  # noqa: E501
                data["frameEndHandle"] = data["frameEnd"] + data["handleEnd"]  # noqa: E501
>>>>>>> 608f6389

                # Take handles from context if not set locally on the instance
                for key in ["handleStart", "handleEnd"]:
                    if key not in data:
                        data[key] = context.data[key]

                data["frameStartHandle"] = data["frameStart"] - data["handleStart"]  # noqa: E501
                data["frameEndHandle"] = data["frameEnd"] + data["handleEnd"]  # noqa: E501

                label += "  [{0}-{1}]".format(int(data["frameStartHandle"]),
                                              int(data["frameEndHandle"]))

            instance.data["label"] = label

            instance.data.update(data)

            # Produce diagnostic message for any graphical
            # user interface interested in visualising it.
            self.log.info("Found: \"%s\" " % instance.data["name"])
            self.log.debug(
                "DATA: {} ".format(json.dumps(instance.data, indent=4)))

        def sort_by_family(instance):
            """Sort by family"""
            return instance.data.get("families", instance.data.get("family"))

        # Sort/grouped by family (preserving local index)
        context[:] = sorted(context, key=sort_by_family)

        return context

    def get_all_parents(self, nodes):
        """Get all parents by using string operations (optimization)

        Args:
            nodes (list): the nodes which are found in the objectSet

        Returns:
            list
        """

        parents = []
        for node in nodes:
            splitted = node.split("|")
            items = ["|".join(splitted[0:i]) for i in range(2, len(splitted))]
            parents.extend(items)

        return list(set(parents))<|MERGE_RESOLUTION|>--- conflicted
+++ resolved
@@ -114,22 +114,6 @@
                     if key not in data:
                         data[key] = context.data[key]
 
-<<<<<<< HEAD
-                # Backwards compatibility for 'handles' data
-                if "handles" in data:
-                    data["handleStart"] = data["handles"]
-                    data["handleEnd"] = data["handles"]
-                    data.pop('handles')
-=======
-                data["frameStartHandle"] = data["frameStart"] - data["handleStart"]  # noqa: E501
-                data["frameEndHandle"] = data["frameEnd"] + data["handleEnd"]  # noqa: E501
->>>>>>> 608f6389
-
-                # Take handles from context if not set locally on the instance
-                for key in ["handleStart", "handleEnd"]:
-                    if key not in data:
-                        data[key] = context.data[key]
-
                 data["frameStartHandle"] = data["frameStart"] - data["handleStart"]  # noqa: E501
                 data["frameEndHandle"] = data["frameEnd"] + data["handleEnd"]  # noqa: E501
 

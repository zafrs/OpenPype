import os
import json
import getpass
import platform

import appdirs

from maya import cmds

import pyblish.api
from openpype.lib import requests_post
from openpype.hosts.maya.api import lib
from openpype.pipeline import legacy_io
from openpype.api import get_system_settings


# mapping between Maya renderer names and Muster template ids
def _get_template_id(renderer):
    """
    Return muster template ID based on renderer name.

    :param renderer: renderer name
    :type renderer: str
    :returns: muster template id
    :rtype: int
    """

    templates = get_system_settings()["modules"]["muster"]["templates_mapping"]
    if not templates:
        raise RuntimeError(("Muster template mapping missing in "
                            "pype-settings"))
    try:
        template_id = templates[renderer]
    except KeyError:
        raise RuntimeError("Unmapped renderer - missing template id")

    return template_id


def _get_script():
    """Get path to the image sequence script"""
    try:
        from openpype.scripts import publish_filesequence
    except Exception:
        raise RuntimeError("Expected module 'publish_deadline'"
                           "to be available")

    module_path = publish_filesequence.__file__
    if module_path.endswith(".pyc"):
        module_path = module_path[:-len(".pyc")] + ".py"

    return module_path


def get_renderer_variables(renderlayer=None):
    """Retrieve the extension which has been set in the VRay settings

    Will return None if the current renderer is not VRay
    For Maya 2016.5 and up the renderSetup creates renderSetupLayer node which
    start with `rs`. Use the actual node name, do NOT use the `nice name`

    Args:
        renderlayer (str): the node name of the renderlayer.

    Returns:
        dict
    """

    renderer = lib.get_renderer(renderlayer or lib.get_current_renderlayer())
    render_attrs = lib.RENDER_ATTRS.get(renderer, lib.RENDER_ATTRS["default"])

    padding = cmds.getAttr("{}.{}".format(render_attrs["node"],
                                          render_attrs["padding"]))

    filename_0 = cmds.renderSettings(fullPath=True, firstImageName=True)[0]

    if renderer == "vray":
        # Maya's renderSettings function does not return V-Ray file extension
        # so we get the extension from vraySettings
        extension = cmds.getAttr("vraySettings.imageFormatStr")

        # When V-Ray image format has not been switched once from default .png
        # the getAttr command above returns None. As such we explicitly set
        # it to `.png`
        if extension is None:
            extension = "png"

        filename_prefix = "<Scene>/<Scene>_<Layer>/<Layer>"
    else:
        # Get the extension, getAttr defaultRenderGlobals.imageFormat
        # returns an index number.
        filename_base = os.path.basename(filename_0)
        extension = os.path.splitext(filename_base)[-1].strip(".")
        filename_prefix = "<Scene>/<RenderLayer>/<RenderLayer>"

    return {"ext": extension,
            "filename_prefix": filename_prefix,
            "padding": padding,
            "filename_0": filename_0}


def preview_fname(folder, scene, layer, padding, ext):
    """Return output file path with #### for padding.

    Deadline requires the path to be formatted with # in place of numbers.
    For example `/path/to/render.####.png`

    Args:
        folder (str): The root output folder (image path)
        scene (str): The scene name
        layer (str): The layer name to be rendered
        padding (int): The padding length
        ext(str): The output file extension

    Returns:
        str

    """

    # Following hardcoded "<Scene>/<Scene>_<Layer>/<Layer>"
    output = "maya/{scene}/{layer}/{layer}.{number}.{ext}".format(
        scene=scene,
        layer=layer,
        number="#" * padding,
        ext=ext
    )

    return os.path.join(folder, output)


class MayaSubmitMuster(pyblish.api.InstancePlugin):
    """Submit available render layers to Muster

    Renders are submitted to a Muster via HTTP API as
    supplied via the environment variable ``MUSTER_REST_URL``.

    Also needed is ``MUSTER_USER`` and ``MUSTER_PASSWORD``.
    """

    label = "Submit to Muster"
    order = pyblish.api.IntegratorOrder + 0.1
    hosts = ["maya"]
    families = ["renderlayer"]
    icon = "satellite-dish"
    if not os.environ.get("MUSTER_REST_URL"):
        optional = False
        active = False
    else:
        optional = True

    _token = None

    def _load_credentials(self):
        """
        Load Muster credentials from file and set `MUSTER_USER`,
        `MUSTER_PASSWORD`, `MUSTER_REST_URL` is loaded from settings.

        .. todo::

           Show login dialog if access token is invalid or missing.
        """
        app_dir = os.path.normpath(
            appdirs.user_data_dir('pype-app', 'pype')
        )
        file_name = 'muster_cred.json'
        fpath = os.path.join(app_dir, file_name)
        file = open(fpath, 'r')
        muster_json = json.load(file)
        self._token = muster_json.get('token', None)
        if not self._token:
            raise RuntimeError("Invalid access token for Muster")
        file.close()
        self.MUSTER_REST_URL = os.environ.get("MUSTER_REST_URL")
        if not self.MUSTER_REST_URL:
            raise AttributeError("Muster REST API url not set")

    def _get_templates(self):
        """
        Get Muster templates from server.
        """
        params = {
            "authToken": self._token,
            "select": "name"
        }
        api_entry = '/api/templates/list'
        response = requests_post(
            self.MUSTER_REST_URL + api_entry, params=params)
        if response.status_code != 200:
            self.log.error(
                'Cannot get templates from Muster: {}'.format(
                    response.status_code))
            raise Exception('Cannot get templates from Muster.')

        try:
            response_templates = response.json()["ResponseData"]["templates"]
        except ValueError as e:
            self.log.error(
                'Muster server returned unexpected data {}'.format(e)
            )
            raise Exception('Muster server returned unexpected data')

        templates = {}
        for t in response_templates:
            templates[t.get("name")] = t.get("id")

        self._templates = templates

    def _resolve_template(self, renderer):
        """
        Returns template ID based on renderer string.

        :param renderer: Name of renderer to match against template names
        :type renderer: str
        :returns: ID of template
        :rtype: int
        :raises: Exception if template ID isn't found
        """
        self.log.info("Trying to find template for [{}]".format(renderer))
        mapped = _get_template_id(renderer)
        self.log.info("got id [{}]".format(mapped))
        return self._templates.get(mapped)

    def _submit(self, payload):
        """
        Submit job to Muster

        :param payload: json with job to submit
        :type payload: str
        :returns: response
        :raises: Exception status is wrong
        """
        params = {
            "authToken": self._token,
            "name": "submit"
        }
        api_entry = '/api/queue/actions'
        response = requests_post(
            self.MUSTER_REST_URL + api_entry, params=params, json=payload)

        if response.status_code != 200:
            self.log.error(
                'Cannot submit job to Muster: {}'.format(response.text))
            raise Exception('Cannot submit job to Muster.')

        return response

    def process(self, instance):
        """
        Authenticate with Muster, collect all data, prepare path for post
        render publish job and submit job to farm.
        """
        instance.data["toBeRenderedOn"] = "muster"
        # setup muster environment
        self.MUSTER_REST_URL = os.environ.get("MUSTER_REST_URL")

        if self.MUSTER_REST_URL is None:
            self.log.error(
                "\"MUSTER_REST_URL\" is not found. Skipping "
                "[{}]".format(instance)
            )
            raise RuntimeError("MUSTER_REST_URL not set")

        self._load_credentials()
        # self._get_templates()

        context = instance.context
        workspace = context.data["workspaceDir"]

        filepath = None

        allInstances = []
        for result in context.data["results"]:
            if ((result["instance"] is not None) and
               (result["instance"] not in allInstances)):
                allInstances.append(result["instance"])

        for inst in allInstances:
            print(inst)
            if inst.data['family'] == 'scene':
                filepath = inst.data['destination_list'][0]

        if not filepath:
            filepath = context.data["currentFile"]

        self.log.debug(filepath)

        filename = os.path.basename(filepath)
        comment = context.data.get("comment", "")
        scene = os.path.splitext(filename)[0]
        dirname = os.path.join(workspace, "renders")
        renderlayer = instance.data['setMembers']       # rs_beauty
        renderlayer_name = instance.data['subset']      # beauty
        renderglobals = instance.data["renderGlobals"]
        # legacy_layers = renderlayer_globals["UseLegacyRenderLayers"]
        # deadline_user = context.data.get("deadlineUser", getpass.getuser())
        jobname = "%s - %s" % (filename, instance.name)

        # Get the variables depending on the renderer
        render_variables = get_renderer_variables(renderlayer)
        output_filename_0 = preview_fname(folder=dirname,
                                          scene=scene,
                                          layer=renderlayer_name,
                                          padding=render_variables["padding"],
                                          ext=render_variables["ext"])

        instance.data["outputDir"] = os.path.dirname(output_filename_0)
        self.log.debug("output: {}".format(filepath))
        # build path for metadata file
        metadata_filename = "{}_metadata.json".format(instance.data["subset"])
        output_dir = instance.data["outputDir"]
        metadata_path = os.path.join(output_dir, metadata_filename)

        pype_root = os.environ["OPENPYPE_SETUP_PATH"]

        # we must provide either full path to executable or use musters own
        # python named MPython.exe, residing directly in muster bin
        # directory.
        if platform.system().lower() == "windows":
            # for muster, those backslashes must be escaped twice
            muster_python = ("\"C:\\\\Program Files\\\\Virtual Vertex\\\\"
                             "Muster 9\\\\MPython.exe\"")
        else:
            # we need to run pype as different user then Muster dispatcher
            # service is running (usually root).
            muster_python = ("/usr/sbin/runuser -u {}"
                             " -- /usr/bin/python3".format(getpass.getuser()))

        # build the path and argument. We are providing separate --pype
        # argument with network path to pype as post job actions are run
        # but dispatcher (Server) and not render clients. Render clients
        # inherit environment from publisher including PATH, so there's
        # no problem finding PYPE, but there is now way (as far as I know)
        # to set environment dynamically for dispatcher. Therefore this hack.
        args = [muster_python,
                _get_script().replace('\\', '\\\\'),
                "--paths",
                metadata_path.replace('\\', '\\\\'),
                "--pype",
                pype_root.replace('\\', '\\\\')]

        postjob_command = " ".join(args)

        try:
            # Ensure render folder exists
            os.makedirs(dirname)
        except OSError:
            pass

        env = self.clean_environment()

        payload = {
            "RequestData": {
                "platform": 0,
                "job": {
                    "jobName": jobname,
                    "templateId": _get_template_id(
                        instance.data["renderer"]),
                    "chunksInterleave": 2,
                    "chunksPriority": "0",
                    "chunksTimeoutValue": 320,
                    "department": "",
                    "dependIds": [""],
                    "dependLinkMode": 0,
                    "dependMode": 0,
                    "emergencyQueue": False,
                    "excludedPools": [""],
                    "includedPools": [renderglobals["Pool"]],
                    "packetSize": 4,
                    "packetType": 1,
                    "priority": 1,
                    "jobId": -1,
                    "startOn": 0,
                    "parentId": -1,
                    "project": os.environ.get('AVALON_PROJECT') or scene,
                    "shot": os.environ.get('AVALON_ASSET') or scene,
                    "camera": instance.data.get("cameras")[0],
                    "dependMode": 0,
                    "packetSize": 4,
                    "packetType": 1,
                    "priority": 1,
                    "maximumInstances": 0,
                    "assignedInstances": 0,
                    "attributes": {
                        "environmental_variables": {
                            "value": ", ".join("{!s}={!r}".format(k, v)
                                               for (k, v) in env.items()),

                            "state": True,
                            "subst": False
                         },
                        "memo": {
                            "value": comment,
                            "state": True,
                            "subst": False
                        },
                        "frames_range": {
                            "value": "{start}-{end}".format(
                                start=int(instance.data["frameStart"]),
                                end=int(instance.data["frameEnd"])),
                            "state": True,
                            "subst": False
                        },
                        "job_file": {
                            "value": filepath,
                            "state": True,
                            "subst": True
                        },
                        "job_project": {
                            "value": workspace,
                            "state": True,
                            "subst": True
                        },
                        "output_folder": {
                            "value": dirname.replace("\\", "/"),
                            "state": True,
                            "subst": True
                        },
                        "post_job_action": {
                            "value": postjob_command,
                            "state": True,
                            "subst": True
                        },
                        "MAYADIGITS": {
                          "value": 1,
                          "state": True,
                          "subst": False
                        },
                        "ARNOLDMODE": {
                          "value": "0",
                          "state": True,
                          "subst": False
                        },
                        "ABORTRENDER": {
                          "value": "0",
                          "state": True,
                          "subst": True
                        },
                        "ARNOLDLICENSE": {
                          "value": "0",
                          "state": False,
                          "subst": False
                        },
                        "ADD_FLAGS": {
                          "value": "-rl {}".format(renderlayer),
                          "state": True,
                          "subst": True
                        }
                    }
                }
            }
        }

        self.preflight_check(instance)

        self.log.info("Submitting ...")
        self.log.info(json.dumps(payload, indent=4, sort_keys=True))

        response = self._submit(payload)
        # response = requests.post(url, json=payload)
        if not response.ok:
            raise Exception(response.text)

        # Store output dir for unified publisher (filesequence)

        instance.data["musterSubmissionJob"] = response.json()

    def clean_environment(self):
        """
        Clean and set environment variables for render job so render clients
        work in more or less same environment as publishing machine.

        .. warning:: This is not usable for **post job action** as this is
           executed on dispatcher machine (server) and not render clients.
        """
        keys = [
            # This will trigger `userSetup.py` on the slave
            # such that proper initialisation happens the same
            # way as it does on a local machine.
            # TODO(marcus): This won't work if the slaves don't
            # have access to these paths, such as if slaves are
            # running Linux and the submitter is on Windows.
            "PYTHONPATH",
            "PATH",

            "MTOA_EXTENSIONS_PATH",
            "MTOA_EXTENSIONS",
            "DYLD_LIBRARY_PATH",
            "MAYA_RENDER_DESC_PATH",
            "MAYA_MODULE_PATH",
            "ARNOLD_PLUGIN_PATH",
            "FTRACK_API_KEY",
            "FTRACK_API_USER",
            "FTRACK_SERVER",
            "PYBLISHPLUGINPATH",

            # todo: This is a temporary fix for yeti variables
            "PEREGRINEL_LICENSE",
            "SOLIDANGLE_LICENSE",
            "ARNOLD_LICENSE"
            "MAYA_MODULE_PATH",
            "TOOL_ENV"
        ]
        environment = dict({key: os.environ[key] for key in keys
                            if key in os.environ}, **legacy_io.Session)
        # self.log.debug("enviro: {}".format(pprint(environment)))
        for path in os.environ:
            if path.lower().startswith('pype_'):
                environment[path] = os.environ[path]

        environment["PATH"] = os.environ["PATH"]
        # self.log.debug("enviro: {}".format(environment['OPENPYPE_SCRIPTS']))
        clean_environment = {}
        for key, value in environment.items():
            clean_path = ""
            self.log.debug("key: {}".format(key))
            if "://" in value:
                clean_path = value
            else:
                valid_paths = []
                for path in value.split(os.pathsep):
                    if not path:
                        continue
                    try:
                        path.decode('UTF-8', 'strict')
                        valid_paths.append(os.path.normpath(path))
                    except UnicodeDecodeError:
                        print('path contains non UTF characters')

                if valid_paths:
                    clean_path = os.pathsep.join(valid_paths)

            clean_environment[key] = clean_path

        return clean_environment

    def preflight_check(self, instance):
        """Ensure the startFrame, endFrame and byFrameStep are integers"""

        for key in ("frameStart", "frameEnd", "byFrameStep"):
            value = instance.data[key]

            if int(value) == value:
                continue

            self.log.warning(
                "%f=%d was rounded off to nearest integer"
                % (value, int(value))
<<<<<<< HEAD
            )
=======
            )
>>>>>>> 187517ea
<|MERGE_RESOLUTION|>--- conflicted
+++ resolved
@@ -545,8 +545,4 @@
             self.log.warning(
                 "%f=%d was rounded off to nearest integer"
                 % (value, int(value))
-<<<<<<< HEAD
-            )
-=======
-            )
->>>>>>> 187517ea
+            )
--- conflicted
+++ resolved
@@ -129,11 +129,7 @@
             # Update preset with current panel setting
             # if override_viewport_options is turned off
             if not override_viewport_options:
-<<<<<<< HEAD
                 panel = cmds.getPanel( withFocus=True )                
-=======
-                panel = cmds.getPanel(with_focus=True)
->>>>>>> 078bcb3b
                 panel_preset = capture.parse_active_view()
                 
                 preset.update(panel_preset)

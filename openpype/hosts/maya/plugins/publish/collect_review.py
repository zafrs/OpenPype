--- conflicted
+++ resolved
@@ -78,15 +78,7 @@
                 instance.data['remove'] = True
                 self.log.debug('isntance data {}'.format(instance.data))
         else:
-<<<<<<< HEAD
             legacy_subset_name =  'review' + '_' + task
-            asset_doc_id = instance.context.data['assetEntity']["_id"]
-            subsets = legacy_io.find({"type": "subset",
-                                      "name": legacy_subset_name,
-                                      "parent": asset_doc_id}).distinct("_id")
-            if len(list(subsets)) > 0:
-=======
-            legacy_subset_name = task + 'Review'
             asset_doc = instance.context.data['assetEntity']
             project_name = legacy_io.active_project()
             subset_doc = get_subset_by_name(
@@ -96,7 +88,6 @@
                 fields=["_id"]
             )
             if subset_doc:
->>>>>>> 6e1cba85
                 self.log.debug("Existing subsets found, keep legacy name.")
                 instance.data['subset'] = legacy_subset_name
 

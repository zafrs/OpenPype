--- conflicted
+++ resolved
@@ -116,14 +116,10 @@
             instance.data['remove'] = True
 
         else:
-<<<<<<< HEAD
             project_name = instance.context.data["projectName"]
-=======
-            legacy_subset_name =  'review' + '_' + task
->>>>>>> 89b6e119
             asset_doc = instance.context.data['assetEntity']
             task = instance.context.data["task"]
-            legacy_subset_name = task + 'Review'
+            legacy_subset_name = 'review' + '_' + task
             subset_doc = get_subset_by_name(
                 project_name,
                 legacy_subset_name,

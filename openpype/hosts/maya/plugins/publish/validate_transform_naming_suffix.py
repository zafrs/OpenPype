--- conflicted
+++ resolved
@@ -21,11 +21,7 @@
         - nurbsSurface: _NRB
         - locator: _LOC
         - null/group: _GRP
-<<<<<<< HEAD
-    Suffices can also be overriden by project settings.
-=======
     Suffices can also be overridden by project settings.
->>>>>>> 608f6389
 
     .. warning::
         This grabs the first child shape as a reference and doesn't use the

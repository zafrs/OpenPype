import glob
import os
import re

from maya import cmds
import pyblish.api
from openpype.hosts.maya.api import lib

SHAPE_ATTRS = ["castsShadows",
               "receiveShadows",
               "motionBlur",
               "primaryVisibility",
               "smoothShading",
               "visibleInReflections",
               "visibleInRefractions",
               "doubleSided",
               "opposite"]

SHAPE_ATTRS = set(SHAPE_ATTRS)
COLOUR_SPACES = ['sRGB', 'linear', 'auto']
MIPMAP_EXTENSIONS = ['tdl']


class _NodeTypeAttrib(object):
    """docstring for _NodeType"""

    def __init__(self, name, fname, computed_fname=None, colour_space=None):
        self.name = name
        self.fname = fname
        self.computed_fname = computed_fname or fname
        self.colour_space = colour_space or "colorSpace"

    def get_fname(self, node):
        return "{}.{}".format(node, self.fname)

    def get_computed_fname(self, node):
        return "{}.{}".format(node, self.computed_fname)

    def get_colour_space(self, node):
        return "{}.{}".format(node, self.colour_space)

    def __str__(self):
        return "_NodeTypeAttrib(name={}, fname={}, "
        "computed_fname={}, colour_space={})".format(
            self.name, self.fname, self.computed_fname, self.colour_space)


NODETYPES = {
    "file": [_NodeTypeAttrib("file", "fileTextureName",
                             "computedFileTextureNamePattern")],
    "aiImage": [_NodeTypeAttrib("aiImage", "filename")],
    "RedshiftNormalMap": [_NodeTypeAttrib("RedshiftNormalMap", "tex0")],
    "dlTexture": [_NodeTypeAttrib("dlTexture", "textureFile",
                                  None, "textureFile_meta_colorspace")],
    "dlTriplanar": [_NodeTypeAttrib("dlTriplanar", "colorTexture",
                                    None, "colorTexture_meta_colorspace"),
                    _NodeTypeAttrib("dlTriplanar", "floatTexture",
                                    None, "floatTexture_meta_colorspace"),
                    _NodeTypeAttrib("dlTriplanar", "heightTexture",
                                    None, "heightTexture_meta_colorspace")]
}


def get_file_paths_for_node(node):
    """Gets all the file paths in this node.

    Returns all filepaths that this node references. Some node types only
    reference one, but others, like dlTriplanar, can reference 3.

    Args:
        node (str): Name of the Maya node

    Returns
        list(str): A list with all evaluated maya attributes for filepaths.
    """

    node_type = cmds.nodeType(node)
    if node_type not in NODETYPES:
        return []

    paths = []
    for node_type_attr in NODETYPES[node_type]:
        fname = cmds.getAttr("{}.{}".format(node, node_type_attr.fname))
        paths.append(fname)
    return paths


def node_uses_image_sequence(node):
    """Return whether file node uses an image sequence or single image.

    Determine if a node uses an image sequence or just a single image,
    not always obvious from its file path alone.

    Args:
        node (str): Name of the Maya node

    Returns:
        bool: True if node uses an image sequence

    """

    # useFrameExtension indicates an explicit image sequence
    paths = get_file_node_paths(node)
    paths = [path.lower() for path in paths]

    # The following tokens imply a sequence
    patterns = ["<udim>", "<tile>", "<uvtile>", "u<u>_v<v>", "<frame0"]

    def pattern_in_paths(patterns, paths):
        """Helper function for checking to see if a pattern is contained
        in the list of paths"""
        for pattern in patterns:
            for path in paths:
                if pattern in path:
                    return True
        return False

    node_type = cmds.nodeType(node)
    if node_type == 'dlTexture':
        return (cmds.getAttr('{}.useImageSequence'.format(node)) or
                pattern_in_paths(patterns, paths))
    elif node_type == "file":
        return (cmds.getAttr('{}.useFrameExtension'.format(node)) or
                pattern_in_paths(patterns, paths))
    return False


def seq_to_glob(path):
    """Takes an image sequence path and returns it in glob format,
    with the frame number replaced by a '*'.

    Image sequences may be numerical sequences, e.g. /path/to/file.1001.exr
    will return as /path/to/file.*.exr.

    Image sequences may also use tokens to denote sequences, e.g.
    /path/to/texture.<UDIM>.tif will return as /path/to/texture.*.tif.

    Args:
        path (str): the image sequence path

    Returns:
        str: Return glob string that matches the filename pattern.

    """

    if path is None:
        return path

    # If any of the patterns, convert the pattern
    patterns = {
        "<udim>": "<udim>",
        "<tile>": "<tile>",
        "<uvtile>": "<uvtile>",
        "#": "#",
        "u<u>_v<v>": "<u>|<v>",
        "<frame0": "<frame0\d+>",  # noqa - copied from collect_look.py
        "<f>": "<f>"
    }

    lower = path.lower()
    has_pattern = False
    for pattern, regex_pattern in patterns.items():
        if pattern in lower:
            path = re.sub(regex_pattern, "*", path, flags=re.IGNORECASE)
            has_pattern = True

    if has_pattern:
        return path

    base = os.path.basename(path)
    matches = list(re.finditer(r'\d+', base))
    if matches:
        match = matches[-1]
        new_base = '{0}*{1}'.format(base[:match.start()],
                                    base[match.end():])
        head = os.path.dirname(path)
        return os.path.join(head, new_base)
    else:
        return path


def get_file_node_paths(node):
    """Get the file path used by a Maya file node.

    Args:
        node (str): Name of the Maya file node

    Returns:
        str: the file path in use

    """
    # if the path appears to be sequence, use computedFileTextureNamePattern,
    # this preserves the <> tag
    if cmds.attributeQuery('computedFileTextureNamePattern',
                           node=node,
                           exists=True):
        plug = '{0}.computedFileTextureNamePattern'.format(node)
        texture_pattern = cmds.getAttr(plug)

        patterns = ["<udim>",
                    "<tile>",
                    "u<u>_v<v>",
                    "<f>",
                    "<frame0",
                    "<uvtile>"]
        lower = texture_pattern.lower()
        if any(pattern in lower for pattern in patterns):
            return [texture_pattern]

    return get_file_paths_for_node(node)


def get_file_node_files(node):
    """Return the file paths related to the file node

    Note:
        Will only return existing files. Returns an empty list
        if not valid existing files are linked.

    Returns:
        list: List of full file paths.

    """

    paths = get_file_node_paths(node)
    paths = [cmds.workspace(expandName=path) for path in paths]
    if node_uses_image_sequence(node):
        globs = []
        for path in paths:
            globs += glob.glob(seq_to_glob(path))
        return globs
    else:
        return list(filter(lambda x: os.path.exists(x), paths))


def get_mipmap(fname):
    for colour_space in COLOUR_SPACES:
        for mipmap_ext in MIPMAP_EXTENSIONS:
            mipmap_fname = '.'.join([fname, colour_space, mipmap_ext])
            if os.path.exists(mipmap_fname):
                return mipmap_fname
    return None


def is_mipmap(fname):
    ext = os.path.splitext(fname)[1][1:]
    if ext in MIPMAP_EXTENSIONS:
        return True
    return False


class CollectMultiverseLookData(pyblish.api.InstancePlugin):
    """Collect Multiverse Look

    Searches through the overrides finding all material overrides. From there
    it extracts the shading group and then finds all texture files in the
    shading group network. It also checks for mipmap versions of texture files
<<<<<<< HEAD
    and adds them to the resouces to get published.
=======
    and adds them to the resources to get published.
>>>>>>> 608f6389

    """

    order = pyblish.api.CollectorOrder + 0.2
    label = 'Collect Multiverse Look'
    families = ["mvLook"]

    def process(self, instance):
        # Load plugin first
        cmds.loadPlugin("MultiverseForMaya", quiet=True)
        import multiverse

        self.log.info("Processing mvLook for '{}'".format(instance))

        nodes = set()
        for node in instance:
            # We want only mvUsdCompoundShape nodes.
            nodes_of_interest = cmds.ls(node,
                                        dag=True,
                                        shapes=False,
                                        type="mvUsdCompoundShape",
                                        noIntermediate=True,
                                        long=True)
            nodes.update(nodes_of_interest)

        files = []
        sets = {}
        instance.data["resources"] = []
        publishMipMap = instance.data["publishMipMap"]

        for node in nodes:
            self.log.info("Getting resources for '{}'".format(node))

            # We know what nodes need to be collected, now we need to
            # extract the materials overrides.
            overrides = multiverse.ListMaterialOverridePrims(node)
            for override in overrides:
                matOver = multiverse.GetMaterialOverride(node, override)

                if isinstance(matOver, multiverse.MaterialSourceShadingGroup):
                    # We now need to grab the shadingGroup so add it to the
                    # sets we pass down the pipe.
                    shadingGroup = matOver.shadingGroupName
                    self.log.debug("ShadingGroup = '{}'".format(shadingGroup))
                    sets[shadingGroup] = {"uuid": lib.get_id(
                        shadingGroup), "members": list()}

                    # The SG may reference files, add those too!
                    history = cmds.listHistory(
                        shadingGroup, allConnections=True)

                    # We need to iterate over node_types since `cmds.ls` may
                    # error out if we don't have the appropriate plugin loaded.
                    files = []
                    for node_type in NODETYPES.keys():
                        files += cmds.ls(history,
                                         type=node_type,
                                         long=True)

                    for f in files:
                        resources = self.collect_resource(f, publishMipMap)
                        instance.data["resources"] += resources

                elif isinstance(matOver, multiverse.MaterialSourceUsdPath):
                    # TODO: Handle this later.
                    pass

        # Store data on the instance for validators, extractos, etc.
        instance.data["lookData"] = {
            "attributes": [],
            "relationships": sets
        }

    def collect_resource(self, node, publishMipMap):
        """Collect the link to the file(s) used (resource)
        Args:
            node (str): name of the node

        Returns:
            dict
        """

        node_type = cmds.nodeType(node)
        self.log.debug("processing: {}/{}".format(node, node_type))

        if node_type not in NODETYPES:
            self.log.error("Unsupported file node: {}".format(node_type))
            raise AssertionError("Unsupported file node")

        resources = []
        for node_type_attr in NODETYPES[node_type]:
            fname_attrib = node_type_attr.get_fname(node)
            computed_fname_attrib = node_type_attr.get_computed_fname(node)
            colour_space_attrib = node_type_attr.get_colour_space(node)

            source = cmds.getAttr(fname_attrib)
            color_space = "Raw"
            try:
                color_space = cmds.getAttr(colour_space_attrib)
            except ValueError:
                # node doesn't have colorspace attribute, use "Raw" from before
                pass
            # Compare with the computed file path, e.g. the one with the <UDIM>
            # pattern in it, to generate some logging information about this
            # difference
            # computed_attribute = "{}.computedFileTextureNamePattern".format(node)  # noqa
            computed_source = cmds.getAttr(computed_fname_attrib)
            if source != computed_source:
                self.log.debug("Detected computed file pattern difference "
                               "from original pattern: {0} "
                               "({1} -> {2})".format(node,
                                                     source,
                                                     computed_source))

            # We replace backslashes with forward slashes because V-Ray
            # can't handle the UDIM files with the backslashes in the
            # paths as the computed patterns
            source = source.replace("\\", "/")

            files = get_file_node_files(node)
            files = self.handle_files(files, publishMipMap)
            if len(files) == 0:
                self.log.error("No valid files found from node `%s`" % node)

            self.log.info("collection of resource done:")
            self.log.info("  - node: {}".format(node))
            self.log.info("  - attribute: {}".format(fname_attrib))
            self.log.info("  - source: {}".format(source))
            self.log.info("  - file: {}".format(files))
            self.log.info("  - color space: {}".format(color_space))

            # Define the resource
            resource = {"node": node,
                        "attribute": fname_attrib,
                        "source": source,  # required for resources
                        "files": files,
                        "color_space": color_space}  # required for resources
            resources.append(resource)
        return resources

    def handle_files(self, files, publishMipMap):
        """This will go through all the files and make sure that they are
        either already mipmapped or have a corresponding mipmap sidecar and
        add that to the list."""
        if not publishMipMap:
            return files

        extra_files = []
        self.log.debug("Expecting MipMaps, going to look for them.")
        for fname in files:
            self.log.info("Checking '{}' for mipmaps".format(fname))
            if is_mipmap(fname):
                self.log.debug(" - file is already MipMap, skipping.")
                continue

            mipmap = get_mipmap(fname)
            if mipmap:
                self.log.info(" mipmap found for '{}'".format(fname))
                extra_files.append(mipmap)
            else:
                self.log.warning(" no mipmap found for '{}'".format(fname))
        return files + extra_files<|MERGE_RESOLUTION|>--- conflicted
+++ resolved
@@ -255,11 +255,7 @@
     Searches through the overrides finding all material overrides. From there
     it extracts the shading group and then finds all texture files in the
     shading group network. It also checks for mipmap versions of texture files
-<<<<<<< HEAD
-    and adds them to the resouces to get published.
-=======
     and adds them to the resources to get published.
->>>>>>> 608f6389
 
     """
 

from openpype.hosts.maya.api import (
    lib,
    plugin
)


class CreateAnimation(plugin.Creator):
    """Animation output for character rigs"""

    # We hide the animation creator from the UI since the creation of it
    # is automated upon loading a rig. There's an inventory action to recreate
    # it for loaded rigs if by chance someone deleted the animation instance.
    # Note: This setting is actually applied from project settings
    enabled = False

    name = "animationDefault"
    label = "Animation"
    family = "animation"
    icon = "male"
    write_color_sets = False
    write_face_sets = False
    include_parent_hierarchy = False
    include_user_defined_attributes = False

    def __init__(self, *args, **kwargs):
        super(CreateAnimation, self).__init__(*args, **kwargs)

        # create an ordered dict with the existing data first

        # get basic animation data : start / end / handles / steps
        for key, value in lib.collect_animation_data().items():
            self.data[key] = value

        # Write vertex colors with the geometry.
        self.data["writeColorSets"] = self.write_color_sets
        self.data["writeFaceSets"] = self.write_face_sets

        # Include only renderable visible shapes.
        # Skips locators and empty transforms
        self.data["renderableOnly"] = False

        # Include only nodes that are visible at least once during the
        # frame range.
        self.data["visibleOnly"] = False

        # Include the groups above the out_SET content
        self.data["includeParentHierarchy"] = self.include_parent_hierarchy

        # Default to exporting world-space
        self.data["worldSpace"] = True

        # Default to not send to farm.
        self.data["farm"] = False
        self.data["priority"] = 50

        # Default to write normals.
<<<<<<< HEAD
        self.data["writeNormals"] = True
=======
        self.data["writeNormals"] = True

        value = self.include_user_defined_attributes
        self.data["includeUserDefinedAttributes"] = value
>>>>>>> 608f6389
<|MERGE_RESOLUTION|>--- conflicted
+++ resolved
@@ -54,11 +54,7 @@
         self.data["priority"] = 50
 
         # Default to write normals.
-<<<<<<< HEAD
-        self.data["writeNormals"] = True
-=======
         self.data["writeNormals"] = True
 
         value = self.include_user_defined_attributes
-        self.data["includeUserDefinedAttributes"] = value
->>>>>>> 608f6389
+        self.data["includeUserDefinedAttributes"] = value
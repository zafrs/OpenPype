import os
import logging

from Qt import QtWidgets, QtGui

import maya.utils
import maya.cmds as cmds

import avalon.api

from openpype.api import BuildWorkfile
from openpype.settings import get_project_settings
from openpype.tools.utils import host_tools
from openpype.hosts.maya.api import lib
from .lib import get_main_window, IS_HEADLESS
from .commands import reset_frame_range


log = logging.getLogger(__name__)

MENU_NAME = "op_maya_menu"


def _get_menu(menu_name=None):
    """Return the menu instance if it currently exists in Maya"""
    if menu_name is None:
        menu_name = MENU_NAME

    widgets = {w.objectName(): w for w in QtWidgets.QApplication.allWidgets()}
    return widgets.get(menu_name)


def install():
    if cmds.about(batch=True):
        log.info("Skipping openpype.menu initialization in batch mode..")
        return

    def deferred():
        from avalon.tools import publish
        parent_widget = get_main_window()
        cmds.menu(
            MENU_NAME,
            label=avalon.api.Session["AVALON_LABEL"],
            tearOff=True,
            parent="MayaWindow"
        )

        # Create context menu
        context_label = "{}, {}".format(
            avalon.api.Session["AVALON_ASSET"],
            avalon.api.Session["AVALON_TASK"]
        )
        cmds.menuItem(
            "currentContext",
            label=context_label,
            parent=MENU_NAME,
            enable=False
        )

        cmds.setParent("..", menu=True)

        cmds.menuItem(divider=True)

        # Create default items
        cmds.menuItem(
            "Create...",
            command=lambda *args: host_tools.show_creator(parent=parent_widget)
        )

        cmds.menuItem(
            "Load...",
            command=lambda *args: host_tools.show_loader(
                parent=parent_widget,
                use_context=True
            )
        )

        cmds.menuItem(
            "Publish...",
            command=lambda *args: host_tools.show_publish(
                parent=parent_widget
            ),
            image=publish.ICON
        )

        cmds.menuItem(
            "Manage...",
            command=lambda *args: host_tools.show_scene_inventory(
                parent=parent_widget
            )
        )

        cmds.menuItem(
            "Library...",
            command=lambda *args: host_tools.show_library_loader(
                parent=parent_widget
            )
        )

        cmds.menuItem(divider=True)

        cmds.menuItem(
            "Work Files...",
            command=lambda *args: host_tools.show_workfiles(
                parent=parent_widget
            ),
        )

        cmds.menuItem(
            "Reset Frame Range",
<<<<<<< HEAD
            command=reset_frame_range
=======
            command=lambda *args: reset_frame_range()
>>>>>>> 821e1bf7
        )

        cmds.menuItem(
            "Reset Resolution",
<<<<<<< HEAD
            command=lib.reset_scene_resolution
=======
            command=lambda *args: lib.reset_scene_resolution()
>>>>>>> 821e1bf7
        )

        cmds.menuItem(
            "Set Colorspace",
<<<<<<< HEAD
            command=lib.set_colorspace,
=======
            command=lambda *args: lib.set_colorspace(),
>>>>>>> 821e1bf7
        )
        cmds.menuItem(divider=True, parent=MENU_NAME)
        cmds.menuItem(
            "Build First Workfile",
            parent=MENU_NAME,
            command=lambda *args: BuildWorkfile().process()
        )

        cmds.menuItem(
            "Look assigner...",
            command=lambda *args: host_tools.show_look_assigner(
                parent_widget
            )
        )

        cmds.menuItem(
            "Experimental tools...",
            command=lambda *args: host_tools.show_experimental_tools_dialog(
                parent_widget
            )
        )
        cmds.setParent(MENU_NAME, menu=True)

    def add_scripts_menu():
        try:
            import scriptsmenu.launchformaya as launchformaya
        except ImportError:
            log.warning(
                "Skipping studio.menu install, because "
                "'scriptsmenu' module seems unavailable."
            )
            return

        # load configuration of custom menu
        project_settings = get_project_settings(os.getenv("AVALON_PROJECT"))
        config = project_settings["maya"]["scriptsmenu"]["definition"]
        _menu = project_settings["maya"]["scriptsmenu"]["name"]

        if not config:
            log.warning("Skipping studio menu, no definition found.")
            return

        # run the launcher for Maya menu
        studio_menu = launchformaya.main(
            title=_menu.title(),
            objectName=_menu.title().lower().replace(" ", "_")
        )

        # apply configuration
        studio_menu.build_from_configuration(studio_menu, config)

    # Allow time for uninstallation to finish.
    # We use Maya's executeDeferred instead of QTimer.singleShot
    # so that it only gets called after Maya UI has initialized too.
    # This is crucial with Maya 2020+ which initializes without UI
    # first as a QCoreApplication
    maya.utils.executeDeferred(deferred)
    cmds.evalDeferred(add_scripts_menu, lowestPriority=True)


def uninstall():
    menu = _get_menu()
    if menu:
        log.info("Attempting to uninstall ...")

        try:
            menu.deleteLater()
            del menu
        except Exception as e:
            log.error(e)


def popup():
    """Pop-up the existing menu near the mouse cursor."""
    menu = _get_menu()
    cursor = QtGui.QCursor()
    point = cursor.pos()
    menu.exec_(point)


def update_menu_task_label():
    """Update the task label in Avalon menu to current session"""

    if IS_HEADLESS:
        return

    object_name = "{}|currentContext".format(MENU_NAME)
    if not cmds.menuItem(object_name, query=True, exists=True):
        log.warning("Can't find menuItem: {}".format(object_name))
        return

    label = "{}, {}".format(
        avalon.api.Session["AVALON_ASSET"],
        avalon.api.Session["AVALON_TASK"]
    )
    cmds.menuItem(object_name, edit=True, label=label)<|MERGE_RESOLUTION|>--- conflicted
+++ resolved
@@ -108,29 +108,17 @@
 
         cmds.menuItem(
             "Reset Frame Range",
-<<<<<<< HEAD
-            command=reset_frame_range
-=======
             command=lambda *args: reset_frame_range()
->>>>>>> 821e1bf7
         )
 
         cmds.menuItem(
             "Reset Resolution",
-<<<<<<< HEAD
-            command=lib.reset_scene_resolution
-=======
             command=lambda *args: lib.reset_scene_resolution()
->>>>>>> 821e1bf7
         )
 
         cmds.menuItem(
             "Set Colorspace",
-<<<<<<< HEAD
-            command=lib.set_colorspace,
-=======
             command=lambda *args: lib.set_colorspace(),
->>>>>>> 821e1bf7
         )
         cmds.menuItem(divider=True, parent=MENU_NAME)
         cmds.menuItem(

--- conflicted
+++ resolved
@@ -671,11 +671,6 @@
 
 def before_workfile_save(event):
     project_name = legacy_io.active_project()
-<<<<<<< HEAD
-    workdir_path = event["workdir_path"]
-    if workdir_path:
-        create_workspace_mel(workdir_path, project_name)
-=======
     if handle_workfile_locks():
         _remove_workfile_lock()
     workdir_path = event["workdir_path"]
@@ -689,7 +684,6 @@
         if workfile_name:
             if not is_workfile_locked(workfile_name):
                 create_workfile_lock(workfile_name)
->>>>>>> c81a4f71
 
 
 class MayaDirmap(HostDirmap):

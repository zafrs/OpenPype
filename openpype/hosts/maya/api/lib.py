--- conflicted
+++ resolved
@@ -3576,7 +3576,6 @@
     return colorspace
 
 
-<<<<<<< HEAD
 def image_info(file_path):
     # type: (str) -> dict
     """Based on tha texture path, get its bit depth and format information.
@@ -3634,7 +3633,8 @@
         print(("[maketx] Error: Could not guess"
                "colorspace for {}").format(img_info["filename"]))
         return "linear"
-=======
+
+
 def len_flattened(components):
     """Return the length of the list as if it was flattened.
 
@@ -3663,5 +3663,4 @@
             n += int(end) - int(start) + 1
         else:
             n += 1
-    return n
->>>>>>> f2311c68
+    return n
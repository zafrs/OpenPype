--- conflicted
+++ resolved
@@ -2069,35 +2069,6 @@
 
     """
 
-<<<<<<< HEAD
-    fps_mapping = {'15': 'game',
-                   '24': 'film',
-                   '25': 'pal',
-                   '30': 'ntsc',
-                   '48': 'show',
-                   '50': 'palf',
-                   '60': 'ntscf',
-                   '23.98': '23.976fps',
-                   '23.976': '23.976fps',
-                   '29.97': '29.97fps',
-                   '47.952': '47.952fps',
-                   '47.95': '47.952fps',
-                   '59.94': '59.94fps',
-                   '44100': '44100fps',
-                   '48000': '48000fps'}
-
-    # pull from mapping
-    # this should convert float string to float and int to int
-    # so 25.0 is converted to 25, but 23.98 will be still float.
-    dec, ipart = math.modf(fps)
-    if dec == 0.0:
-        fps = int(ipart)
-    
-    elif dec > 0.000 :
-        fps = round(float(fps), 3)
-
-    unit = fps_mapping.get(str(fps), None)
-=======
     fps_mapping = {
         '15': 'game',
         '24': 'film',
@@ -2115,7 +2086,6 @@
     }
 
     unit = fps_mapping.get(str(convert_to_maya_fps(fps)), None)
->>>>>>> a14f9196
     if unit is None:
         raise ValueError("Unsupported FPS value: `%s`" % fps)
 

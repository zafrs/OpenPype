import pyblish.api

from openpype.pipeline.publish import (
    ValidateContentsOrder,
    PublishXmlValidationError,
)


class ValidateTextureHasWorkfile(pyblish.api.InstancePlugin):
    """Validates that textures have appropriate workfile attached.

        Workfile is optional, disable this Validator after Refresh if you are
        sure it is not needed.
    """
    label = "Validate Texture Has Workfile"
    hosts = ["standalonepublisher"]
<<<<<<< HEAD
    order = openpype.api.ValidateContentsOrder
    # families = ["textures"]
    families = []
=======
    order = ValidateContentsOrder
    families = ["textures"]
>>>>>>> 162370e1
    optional = True

    def process(self, instance):
        wfile = instance.data["versionData"].get("workfile")

        msg = "Textures are missing attached workfile"
        if not wfile:
            raise PublishXmlValidationError(self, msg)<|MERGE_RESOLUTION|>--- conflicted
+++ resolved
@@ -14,14 +14,8 @@
     """
     label = "Validate Texture Has Workfile"
     hosts = ["standalonepublisher"]
-<<<<<<< HEAD
-    order = openpype.api.ValidateContentsOrder
-    # families = ["textures"]
-    families = []
-=======
     order = ValidateContentsOrder
     families = ["textures"]
->>>>>>> 162370e1
     optional = True
 
     def process(self, instance):

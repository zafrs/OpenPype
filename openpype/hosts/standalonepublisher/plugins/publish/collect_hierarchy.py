--- conflicted
+++ resolved
@@ -88,12 +88,8 @@
                 "entity_name": entity["name"]
             })
 
-<<<<<<< HEAD
+        hierarchy = list()
         if self.shot_add_hierarchy.get("enabled"):
-=======
-        hierarchy = list()
-        if self.shot_add_hierarchy:
->>>>>>> 2074e65d
             parent_template_patern = re.compile(r"\{([a-z]*?)\}")
             # fill the parents parts from presets
             shot_add_hierarchy = self.shot_add_hierarchy.copy()

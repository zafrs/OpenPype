--- conflicted
+++ resolved
@@ -5,12 +5,9 @@
 
 """
 import os
-<<<<<<< HEAD
+from openpype.pipeline import load, get_representation_path
 
 from openpype.hosts.max.api import lib, maintained_selection
-=======
-from openpype.pipeline import load, get_representation_path
->>>>>>> 8c3c374f
 from openpype.hosts.max.api.pipeline import containerise
 from openpype.pipeline import get_representation_path, load
 
@@ -31,19 +28,6 @@
         file_path = os.path.normpath(self.fname)
 
         abc_before = {
-<<<<<<< HEAD
-            c for c in rt.RootNode.Children
-            if rt.ClassOf(c) == rt.AlembicContainer
-        }
-        rt.AlembicImport.ImportToRoot = False
-        rt.AlembicImport.StartFrame = True
-        rt.AlembicImport.EndFrame = True
-        rt.ImportFile(file_path, rt.Name("noPrompt"))
-
-        abc_after = {
-            c for c in rt.RootNode.Children
-            if rt.ClassOf(c) == rt.AlembicContainer
-=======
             c
             for c in rt.rootNode.Children
             if rt.classOf(c) == rt.AlembicContainer
@@ -56,7 +40,6 @@
             c
             for c in rt.rootNode.Children
             if rt.classOf(c) == rt.AlembicContainer
->>>>>>> 8c3c374f
         }
 
         # This should yield new AlembicContainer node
@@ -80,6 +63,10 @@
 
         path = get_representation_path(representation)
         node = rt.GetNodeByName(container["instance_node"])
+
+        alembic_objects = self.get_container_children(node, "AlembicObject")
+        for alembic_object in alembic_objects:
+            alembic_object.source = path
 
         lib.imprint(
             container["instance_node"],

--- conflicted
+++ resolved
@@ -11,12 +11,8 @@
 )
 
 
-<<<<<<< HEAD
-class ExtractCameraAlembic(publish.Extractor):
-=======
 class ExtractAlembicCamera(publish.Extractor,
                            OptionalPyblishPluginMixin):
->>>>>>> 20e32d0d
     """
     Extract Camera with AlembicExport
     """

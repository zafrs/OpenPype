--- conflicted
+++ resolved
@@ -1254,19 +1254,11 @@
 
     project_name = legacy_io.active_project()
     filter_result = filter_containers(containers, project_name)
-<<<<<<< HEAD
     # for container in filter_result.latest:
     #     set_track_color(container["_item"], clip_color_last)
 
     # for container in filter_result.outdated:
     #     set_track_color(container["_item"], clip_color)
-=======
-    for container in filter_result.latest:
-        set_track_color(container["_item"], clip_color_last)
-
-    for container in filter_result.outdated:
-        set_track_color(container["_item"], clip_color)
->>>>>>> a14f9196
 
 
 def selection_changed_timeline(event):

--- conflicted
+++ resolved
@@ -38,16 +38,10 @@
 
 def get_asset_fps(asset_doc=None):
     """Return current asset fps."""
-<<<<<<< HEAD
-
-
     if asset_doc is None:
         asset_doc = get_current_project_asset(fields=["data.fps"])
 
     current_fps = asset_doc["data"]["fps"]
-=======
-    current_fps = get_current_project_asset()["data"].get("fps")
->>>>>>> 89b6e119
 
     fps = {23.98: '23.976',
            23.976: '23.976',
@@ -57,10 +51,7 @@
            59.94: '59.94',
            }.get(round(float(current_fps),3), current_fps)
 
-<<<<<<< HEAD
-
-=======
->>>>>>> 89b6e119
+
     return float(fps)
 
 
@@ -548,17 +539,9 @@
 def reset_framerange():
     """Set frame range and FPS to current asset"""
 
-<<<<<<< HEAD
     # Get asset data
     project_name = get_current_project_name()
     asset_name = get_current_asset_name()
-=======
-    fps = get_asset_fps()
-    set_scene_fps(fps)
-
-    project_name = legacy_io.active_project()
-    asset_name = legacy_io.Session["AVALON_ASSET"]
->>>>>>> 89b6e119
     # Get the asset ID from the database for the asset of current context
     asset_doc = get_asset_by_name(project_name, asset_name)
     asset_data = asset_doc["data"]

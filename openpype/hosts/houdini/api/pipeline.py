# -*- coding: utf-8 -*-
"""Pipeline tools for OpenPype Houdini integration."""
import os
import sys
import logging
import contextlib

import hou  # noqa

from openpype.host import HostBase, IWorkfileHost, ILoadHost, INewPublisher

import pyblish.api

from openpype.pipeline import (
    register_creator_plugin_path,
    register_loader_plugin_path,
    AVALON_CONTAINER_ID,
)
from openpype.pipeline.load import any_outdated_containers
from openpype.hosts.houdini import HOUDINI_HOST_DIR
from openpype.hosts.houdini.api import lib, shelves

from openpype.lib import (
    register_event_callback,
    emit_event,
)

from .lib import get_asset_fps

log = logging.getLogger("openpype.hosts.houdini")

AVALON_CONTAINERS = "/obj/AVALON_CONTAINERS"
CONTEXT_CONTAINER = "/obj/OpenPypeContext"
IS_HEADLESS = not hasattr(hou, "ui")

PLUGINS_DIR = os.path.join(HOUDINI_HOST_DIR, "plugins")
PUBLISH_PATH = os.path.join(PLUGINS_DIR, "publish")
LOAD_PATH = os.path.join(PLUGINS_DIR, "load")
CREATE_PATH = os.path.join(PLUGINS_DIR, "create")
INVENTORY_PATH = os.path.join(PLUGINS_DIR, "inventory")


<<<<<<< HEAD
self = sys.modules[__name__]
self._has_been_setup = False
self._parent = None
self._events = dict()


def install():
    _register_callbacks()

    pyblish.api.register_host("houdini")
    pyblish.api.register_host("hython")
    pyblish.api.register_host("hpython")

    pyblish.api.register_plugin_path(PUBLISH_PATH)
    register_loader_plugin_path(LOAD_PATH)
    register_creator_plugin_path(CREATE_PATH)

    log.info("Installing callbacks ... ")
    # register_event_callback("init", on_init)
    register_event_callback("before.save", before_save)
    register_event_callback("save", on_save)
    register_event_callback("open", on_open)
    register_event_callback("new", on_new)

    pyblish.api.register_callback(
        "instanceToggled", on_pyblish_instance_toggled
    )

    self._has_been_setup = True
    # add houdini vendor packages
    hou_pythonpath = os.path.join(HOUDINI_HOST_DIR, "vendor")

    sys.path.append(hou_pythonpath)

    # Set asset settings for the empty scene directly after launch of Houdini
    # so it initializes into the correct scene FPS, Frame Range, etc.
    # todo: make sure this doesn't trigger when opening with last workfile
    _set_context_settings()
    shelves.generate_shelves()


def uninstall():
    """Uninstall Houdini-specific functionality of avalon-core.

    This function is called automatically on calling `api.uninstall()`.
    """
=======
class HoudiniHost(HostBase, IWorkfileHost, ILoadHost, INewPublisher):
    name = "houdini"

    def __init__(self):
        super(HoudiniHost, self).__init__()
        self._op_events = {}
        self._has_been_setup = False

    def install(self):
        pyblish.api.register_host("houdini")
        pyblish.api.register_host("hython")
        pyblish.api.register_host("hpython")

        pyblish.api.register_plugin_path(PUBLISH_PATH)
        register_loader_plugin_path(LOAD_PATH)
        register_creator_plugin_path(CREATE_PATH)

        log.info("Installing callbacks ... ")
        # register_event_callback("init", on_init)
        self._register_callbacks()
        register_event_callback("before.save", before_save)
        register_event_callback("save", on_save)
        register_event_callback("open", on_open)
        register_event_callback("new", on_new)

        pyblish.api.register_callback(
            "instanceToggled", on_pyblish_instance_toggled
        )

        self._has_been_setup = True
        # add houdini vendor packages
        hou_pythonpath = os.path.join(HOUDINI_HOST_DIR, "vendor")

        sys.path.append(hou_pythonpath)

        # Set asset settings for the empty scene directly after launch of
        # Houdini so it initializes into the correct scene FPS,
        # Frame Range, etc.
        # TODO: make sure this doesn't trigger when
        #       opening with last workfile.
        _set_context_settings()
        shelves.generate_shelves()

    def has_unsaved_changes(self):
        return hou.hipFile.hasUnsavedChanges()

    def get_workfile_extensions(self):
        return [".hip", ".hiplc", ".hipnc"]

    def save_workfile(self, dst_path=None):
        # Force forwards slashes to avoid segfault
        if dst_path:
            dst_path = dst_path.replace("\\", "/")
        hou.hipFile.save(file_name=dst_path,
                         save_to_recent_files=True)
        return dst_path

    def open_workfile(self, filepath):
        # Force forwards slashes to avoid segfault
        filepath = filepath.replace("\\", "/")

        hou.hipFile.load(filepath,
                         suppress_save_prompt=True,
                         ignore_load_warnings=False)

        return filepath

    def get_current_workfile(self):
        current_filepath = hou.hipFile.path()
        if (os.path.basename(current_filepath) == "untitled.hip" and
                not os.path.exists(current_filepath)):
            # By default a new scene in houdini is saved in the current
            # working directory as "untitled.hip" so we need to capture
            # that and consider it 'not saved' when it's in that state.
            return None

        return current_filepath

    def get_containers(self):
        return ls()

    def _register_callbacks(self):
        for event in self._op_events.copy().values():
            if event is None:
                continue

            try:
                hou.hipFile.removeEventCallback(event)
            except RuntimeError as e:
                log.info(e)

        self._op_events[on_file_event_callback] = hou.hipFile.addEventCallback(
            on_file_event_callback
        )

    @staticmethod
    def create_context_node():
        """Helper for creating context holding node.

        Returns:
            hou.Node: context node

        """
        obj_network = hou.node("/obj")
        op_ctx = obj_network.createNode(
            "null", node_name="OpenPypeContext")
        op_ctx.moveToGoodPosition()
        op_ctx.setBuiltExplicitly(False)
        op_ctx.setCreatorState("OpenPype")
        op_ctx.setComment("OpenPype node to hold context metadata")
        op_ctx.setColor(hou.Color((0.081, 0.798, 0.810)))
        op_ctx.hide(True)
        return op_ctx
>>>>>>> c81a4f71

    def update_context_data(self, data, changes):
        op_ctx = hou.node(CONTEXT_CONTAINER)
        if not op_ctx:
            op_ctx = self.create_context_node()

        lib.imprint(op_ctx, data)

    def get_context_data(self):
        op_ctx = hou.node(CONTEXT_CONTAINER)
        if not op_ctx:
            op_ctx = self.create_context_node()
        return lib.read(op_ctx)

    def save_file(self, dst_path=None):
        # Force forwards slashes to avoid segfault
        dst_path = dst_path.replace("\\", "/")

        hou.hipFile.save(file_name=dst_path,
                         save_to_recent_files=True)


def on_file_event_callback(event):
    if event == hou.hipFileEventType.AfterLoad:
        emit_event("open")
    elif event == hou.hipFileEventType.AfterSave:
        emit_event("save")
    elif event == hou.hipFileEventType.BeforeSave:
        emit_event("before.save")
    elif event == hou.hipFileEventType.AfterClear:
        emit_event("new")


def containerise(name,
                 namespace,
                 nodes,
                 context,
                 loader=None,
                 suffix=""):
    """Bundle `nodes` into a subnet and imprint it with metadata

    Containerisation enables a tracking of version, author and origin
    for loaded assets.

    Arguments:
        name (str): Name of resulting assembly
        namespace (str): Namespace under which to host container
        nodes (list): Long names of nodes to containerise
        context (dict): Asset information
        loader (str, optional): Name of loader used to produce this container.
        suffix (str, optional): Suffix of container, defaults to `_CON`.

    Returns:
        container (str): Name of container assembly

    """

    # Ensure AVALON_CONTAINERS subnet exists
    subnet = hou.node(AVALON_CONTAINERS)
    if subnet is None:
        obj_network = hou.node("/obj")
        subnet = obj_network.createNode("subnet",
                                        node_name="AVALON_CONTAINERS")

    # Create proper container name
    container_name = "{}_{}".format(name, suffix or "CON")
    container = hou.node("/obj/{}".format(name))
    container.setName(container_name, unique_name=True)

    data = {
        "schema": "openpype:container-2.0",
        "id": AVALON_CONTAINER_ID,
        "name": name,
        "namespace": namespace,
        "loader": str(loader),
        "representation": str(context["representation"]["_id"]),
    }

    lib.imprint(container, data)

    # "Parent" the container under the container network
    hou.moveNodesTo([container], subnet)

    subnet.node(container_name).moveToGoodPosition()

    return container


def parse_container(container):
    """Return the container node's full container data.

    Args:
        container (hou.Node): A container node name.

    Returns:
        dict: The container schema data for this container node.

    """
    data = lib.read(container)

    # Backwards compatibility pre-schemas for containers
    data["schema"] = data.get("schema", "openpype:container-1.0")

    # Append transient data
    data["objectName"] = container.path()
    data["node"] = container

    return data


def ls():
    containers = []
    for identifier in (AVALON_CONTAINER_ID,
                       "pyblish.mindbender.container"):
        containers += lib.lsattr("id", identifier)

    for container in sorted(containers,
                            # Hou 19+ Python 3 hou.ObjNode are not
                            # sortable due to not supporting greater
                            # than comparisons
                            key=lambda node: node.path()):
        yield parse_container(container)


def before_save():
    return lib.validate_fps()


def on_save():

    log.info("Running callback on save..")

    nodes = lib.get_id_required_nodes()
    for node, new_id in lib.generate_ids(nodes):
        lib.set_id(node, new_id, overwrite=False)


def on_open():

    if not hou.isUIAvailable():
        log.debug("Batch mode detected, ignoring `on_open` callbacks..")
        return

    log.info("Running callback on open..")

    # Validate FPS after update_task_from_path to
    # ensure it is using correct FPS for the asset
    lib.validate_fps()

    if any_outdated_containers():
        from openpype.widgets import popup

        log.warning("Scene has outdated content.")

        # Get main window
        parent = lib.get_main_window()
        if parent is None:
            log.info("Skipping outdated content pop-up "
                     "because Houdini window can't be found.")
        else:

            # Show outdated pop-up
            def _on_show_inventory():
                from openpype.tools.utils import host_tools
                host_tools.show_scene_inventory(parent=parent)

            dialog = popup.Popup(parent=parent)
            dialog.setWindowTitle("Houdini scene has outdated content")
            dialog.setMessage("There are outdated containers in "
                              "your Houdini scene.")
            dialog.on_clicked.connect(_on_show_inventory)
            dialog.show()


def on_new():
    """Set project resolution and fps when create a new file"""

    if hou.hipFile.isLoadingHipFile():
        # This event also triggers when Houdini opens a file due to the
        # new event being registered to 'afterClear'. As such we can skip
        # 'new' logic if the user is opening a file anyway
        log.debug("Skipping on new callback due to scene being opened.")
        return

    log.info("Running callback on new..")
    _set_context_settings()

    # It seems that the current frame always gets reset to frame 1 on
    # new scene. So we enforce current frame to be at the start of the playbar
    # with execute deferred
    def _enforce_start_frame():
        start = hou.playbar.playbackRange()[0]
        hou.setFrame(start)

    if hou.isUIAvailable():
        import hdefereval
        hdefereval.executeDeferred(_enforce_start_frame)
    else:
        # Run without execute deferred when no UI is available because
        # without UI `hdefereval` is not available to import
        _enforce_start_frame()


def _set_context_settings():
    """Apply the project settings from the project definition

    Settings can be overwritten by an asset if the asset.data contains
    any information regarding those settings.

    Examples of settings:
        fps
        resolution
        renderer

    Returns:
        None
    """

    # Set new scene fps
    fps = get_asset_fps()
    print("Setting scene FPS to %i" % fps)
    lib.set_scene_fps(fps)

    lib.reset_framerange()


def on_pyblish_instance_toggled(instance, new_value, old_value):
    """Toggle saver tool passthrough states on instance toggles."""
    @contextlib.contextmanager
    def main_take(no_update=True):
        """Enter root take during context"""
        original_take = hou.takes.currentTake()
        original_update_mode = hou.updateModeSetting()
        root = hou.takes.rootTake()
        has_changed = False
        try:
            if original_take != root:
                has_changed = True
                if no_update:
                    hou.setUpdateMode(hou.updateMode.Manual)
                hou.takes.setCurrentTake(root)
                yield
        finally:
            if has_changed:
                if no_update:
                    hou.setUpdateMode(original_update_mode)
                hou.takes.setCurrentTake(original_take)

    if not instance.data.get("_allowToggleBypass", True):
        return

    nodes = instance[:]
    if not nodes:
        return

    # Assume instance node is first node
    instance_node = nodes[0]

    if not hasattr(instance_node, "isBypassed"):
        # Likely not a node that can actually be bypassed
        log.debug("Can't bypass node: %s", instance_node.path())
        return

    if instance_node.isBypassed() != (not old_value):
        print("%s old bypass state didn't match old instance state, "
              "updating anyway.." % instance_node.path())

    try:
        # Go into the main take, because when in another take changing
        # the bypass state of a note cannot be done due to it being locked
        # by default.
        with main_take(no_update=True):
            instance_node.bypass(not new_value)
    except hou.PermissionError as exc:
        log.warning("%s - %s", instance_node.path(), exc)<|MERGE_RESOLUTION|>--- conflicted
+++ resolved
@@ -40,54 +40,6 @@
 INVENTORY_PATH = os.path.join(PLUGINS_DIR, "inventory")
 
 
-<<<<<<< HEAD
-self = sys.modules[__name__]
-self._has_been_setup = False
-self._parent = None
-self._events = dict()
-
-
-def install():
-    _register_callbacks()
-
-    pyblish.api.register_host("houdini")
-    pyblish.api.register_host("hython")
-    pyblish.api.register_host("hpython")
-
-    pyblish.api.register_plugin_path(PUBLISH_PATH)
-    register_loader_plugin_path(LOAD_PATH)
-    register_creator_plugin_path(CREATE_PATH)
-
-    log.info("Installing callbacks ... ")
-    # register_event_callback("init", on_init)
-    register_event_callback("before.save", before_save)
-    register_event_callback("save", on_save)
-    register_event_callback("open", on_open)
-    register_event_callback("new", on_new)
-
-    pyblish.api.register_callback(
-        "instanceToggled", on_pyblish_instance_toggled
-    )
-
-    self._has_been_setup = True
-    # add houdini vendor packages
-    hou_pythonpath = os.path.join(HOUDINI_HOST_DIR, "vendor")
-
-    sys.path.append(hou_pythonpath)
-
-    # Set asset settings for the empty scene directly after launch of Houdini
-    # so it initializes into the correct scene FPS, Frame Range, etc.
-    # todo: make sure this doesn't trigger when opening with last workfile
-    _set_context_settings()
-    shelves.generate_shelves()
-
-
-def uninstall():
-    """Uninstall Houdini-specific functionality of avalon-core.
-
-    This function is called automatically on calling `api.uninstall()`.
-    """
-=======
 class HoudiniHost(HostBase, IWorkfileHost, ILoadHost, INewPublisher):
     name = "houdini"
 
@@ -201,7 +153,6 @@
         op_ctx.setColor(hou.Color((0.081, 0.798, 0.810)))
         op_ctx.hide(True)
         return op_ctx
->>>>>>> c81a4f71
 
     def update_context_data(self, data, changes):
         op_ctx = hou.node(CONTEXT_CONTAINER)

--- conflicted
+++ resolved
@@ -7,15 +7,12 @@
 
 from openpype.api import Logger
 from openpype.lib import register_event_callback
-<<<<<<< HEAD
-from openpype.pipeline import LegacyCreator, BaseCreator
-=======
 from openpype.pipeline import (
+    BaseCreator,
     LegacyCreator,
     register_loader_plugin_path,
     deregister_loader_plugin_path,
 )
->>>>>>> 9044be51
 import openpype.hosts.photoshop
 
 from . import lib

--- conflicted
+++ resolved
@@ -45,36 +45,6 @@
         super(CreateWriteStillPNG, self).__init__(*args, **kwargs)
 
     def _create_write_node(self, selected_node, inputs, outputs, write_data):
-<<<<<<< HEAD
-        # explicitly reset template to 'renders', not same as other 2 writes
-        write_data.update({
-            # "fpath_template": (
-            #     "{work}/renders/nuke/{subset}/{subset}.{ext}")})
-            "fpath_template": (
-                "{work}/render/{subset}/{subset}.{ext}")})
-
-        _prenodes = [
-            {
-                "name": "FrameHold01",
-                "class": "FrameHold",
-                "knobs": [
-                    ("first_frame", nuke.frame())
-                ],
-                "dependent": None
-            }
-        ]
-
-        write_node = create_write_node(
-            self.name,
-            write_data,
-            input=selected_node,
-            review=False,
-            prenodes=_prenodes,
-            farm=False,
-            linked_knobs=["channels", "___", "first", "last", "use_limit"])
-
-        return write_node
-=======
         # add fpath_template
         write_data["fpath_template"] = self.fpath_template
 
@@ -111,7 +81,6 @@
                 farm=False,
                 linked_knobs=["channels", "___", "first", "last", "use_limit"]
             )
->>>>>>> 187517ea
 
     def _modify_write_node(self, write_node):
         write_node.begin()

--- conflicted
+++ resolved
@@ -15,22 +15,16 @@
     icon = "image"
 
     # settings
-    fpath_template = "{work}/render/nuke/{subset}/{subset}.{ext}"
+    fpath_template = "{work}/render/{subset}/{subset}.{ext}"
     defaults = [
-<<<<<<< HEAD
-        "imageFrame{:0>4}".format(nuke.frame()),
-        "MPFrame{:0>4}".format(nuke.frame()),
-        "layoutFrame{:0>4}".format(nuke.frame()),
-        "lightingFrame{:0>4}".format(nuke.frame()),
-        "mattePaintFrame{:0>4}".format(nuke.frame()),
-        "fxFrame{:0>4}".format(nuke.frame()),
-        "compositingFrame{:0>4}".format(nuke.frame()),
-        "animationFrame{:0>4}".format(nuke.frame())
-=======
         "ImageFrame",
         "MPFrame",
-        "LayoutFrame"
->>>>>>> 1f49d0ee
+        "LayoutFrame",
+        "lightingFrame",
+        "mattePaintFrame",
+        "fxFrame",
+        "compositingFrame",
+        "animationFrame"
     ]
     prenodes = {
         "FrameHold01": {
@@ -51,37 +45,8 @@
         super(CreateWriteStill, self).__init__(*args, **kwargs)
 
     def _create_write_node(self, selected_node, inputs, outputs, write_data):
-<<<<<<< HEAD
-        # explicitly reset template to 'renders', not same as other 2 writes
-        write_data.update({
-            # "fpath_template": (
-            #     "{work}/renders/nuke/{subset}/{subset}.{ext}")})
-            "fpath_template": (
-                "{work}/render/{subset}/{subset}.{ext}")})
-
-        _prenodes = [
-            {
-                "name": "FrameHold01",
-                "class": "FrameHold",
-                "knobs": [
-                    ("first_frame", nuke.frame())
-                ],
-                "dependent": None
-            }
-        ]
-
-        write_node = create_write_node(
-            self.name,
-            write_data,
-            input=selected_node,
-            review=False,
-            prenodes=_prenodes,
-            farm=False,
-            linked_knobs=["channels", "___", "first", "last", "use_limit"])
-=======
         # add fpath_template
         write_data["fpath_template"] = self.fpath_template
->>>>>>> 1f49d0ee
 
         if not self.is_legacy():
             return create_write_node(

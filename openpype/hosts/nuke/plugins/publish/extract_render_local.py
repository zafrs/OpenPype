--- conflicted
+++ resolved
@@ -37,7 +37,6 @@
             if x.Class() == "Write":
                 node = x
 
-<<<<<<< HEAD
         self.log.debug("instance collected: {}".format(instance.data))
 
         node_subset_name = instance.data.get("name", None)
@@ -95,48 +94,10 @@
             )
 
             ext = node["file_type"].value()
+            colorspace = node["colorspace"].value()
 
         if frames_to_fix:
             pass
-=======
-        first_frame = instance.data.get("frameStartHandle", None)
-
-        last_frame = instance.data.get("frameEndHandle", None)
-        node_subset_name = instance.data["subset"]
-
-        self.log.info("Starting render")
-        self.log.info("Start frame: {}".format(first_frame))
-        self.log.info("End frame: {}".format(last_frame))
-
-        node_file = node["file"]
-        # Collecte expected filepaths for each frame
-        # - for cases that output is still image is first created set of
-        #   paths which is then sorted and converted to list
-        expected_paths = list(sorted({
-            node_file.evaluate(frame)
-            for frame in range(first_frame, last_frame + 1)
-        }))
-        # Extract only filenames for representation
-        filenames = [
-            os.path.basename(filepath)
-            for filepath in expected_paths
-        ]
-
-        # Ensure output directory exists.
-        out_dir = os.path.dirname(expected_paths[0])
-        if not os.path.exists(out_dir):
-            os.makedirs(out_dir)
-
-        # Render frames
-        nuke.execute(
-            str(node_subset_name),
-            int(first_frame),
-            int(last_frame)
-        )
-
-        ext = node["file_type"].value()
-        colorspace = node["colorspace"].value()
->>>>>>> 8ed932b6
 
         if "representations" not in instance.data:
             instance.data["representations"] = []

import os
import random
import string
from collections import OrderedDict
from abc import abstractmethod

import nuke

from openpype.api import get_current_project_settings
from openpype.pipeline import (
    LegacyCreator,
    LoaderPlugin,
)
from .lib import (
    Knobby,
    check_subsetname_exists,
    reset_selection,
    maintained_selection,
    set_avalon_knob_data,
    add_publish_knob,
    get_nuke_imageio_settings
)


class OpenPypeCreator(LegacyCreator):
    """Pype Nuke Creator class wrapper"""
    node_color = "0xdfea5dff"

    def __init__(self, *args, **kwargs):
        super(OpenPypeCreator, self).__init__(*args, **kwargs)
        if check_subsetname_exists(
                nuke.allNodes(),
                self.data["subset"]):
            msg = ("The subset name `{0}` is already used on a node in"
                   "this workfile.".format(self.data["subset"]))
            self.log.error(msg + "\n\nPlease use other subset name!")
            raise NameError("`{0}: {1}".format(__name__, msg))
        return

    def process(self):
        from nukescripts import autoBackdrop

        instance = None

        if (self.options or {}).get("useSelection"):

            nodes = nuke.selectedNodes()
            if not nodes:
                nuke.message("Please select nodes that you "
                             "wish to add to a container")
                return

            elif len(nodes) == 1:
                # only one node is selected
                instance = nodes[0]

        if not instance:
            # Not using selection or multiple nodes selected
            bckd_node = autoBackdrop()
            bckd_node["tile_color"].setValue(int(self.node_color, 16))
            bckd_node["note_font_size"].setValue(24)
            bckd_node["label"].setValue("[{}]".format(self.name))

            instance = bckd_node

        # add avalon knobs
        set_avalon_knob_data(instance, self.data)
        add_publish_knob(instance)

        return instance


def get_review_presets_config():
    settings = get_current_project_settings()
    review_profiles = (
        settings["global"]
        ["publish"]
        ["ExtractReview"]
        ["profiles"]
    )

    outputs = {}
    for profile in review_profiles:
        outputs.update(profile.get("outputs", {}))

    return [str(name) for name, _prop in outputs.items()]


class NukeLoader(LoaderPlugin):
    container_id_knob = "containerId"
    container_id = None

    def reset_container_id(self):
        self.container_id = "".join(random.choice(
            string.ascii_uppercase + string.digits) for _ in range(10))

    def get_container_id(self, node):
        id_knob = node.knobs().get(self.container_id_knob)
        return id_knob.value() if id_knob else None

    def get_members(self, source):
        """Return nodes that has same "containerId" as `source`"""
        source_id = self.get_container_id(source)
        return [node for node in nuke.allNodes(recurseGroups=True)
                if self.get_container_id(node) == source_id
                and node is not source] if source_id else []

    def set_as_member(self, node):
        source_id = self.get_container_id(node)

        if source_id:
            node[self.container_id_knob].setValue(source_id)
        else:
            HIDEN_FLAG = 0x00040000
            _knob = Knobby(
                "String_Knob",
                self.container_id,
                flags=[
                    nuke.READ_ONLY,
                    HIDEN_FLAG
                ])
            knob = _knob.create(self.container_id_knob)
            node.addKnob(knob)

    def clear_members(self, parent_node):
        members = self.get_members(parent_node)

        dependent_nodes = None
        for node in members:
            _depndc = [n for n in node.dependent() if n not in members]
            if not _depndc:
                continue

            dependent_nodes = _depndc
            break

        for member in members:
            self.log.info("removing node: `{}".format(member.name()))
            nuke.delete(member)

        return dependent_nodes


class ExporterReview(object):
    """
    Base class object for generating review data from Nuke

    Args:
        klass (pyblish.plugin): pyblish plugin parent
        instance (pyblish.instance): instance of pyblish context

    """
    data = None
    publish_on_farm = False

    def __init__(self,
                 klass,
                 instance,
                 multiple_presets=True
                 ):

        self.log = klass.log
        self.instance = instance
        self.multiple_presets = multiple_presets
        self.path_in = self.instance.data.get("path", None)
        self.staging_dir = self.instance.data["stagingDir"]
        self.collection = self.instance.data.get("collection", None)
        self.data = dict({
            "representations": list()
        })

    def get_file_info(self):
        if self.collection:
            self.log.debug("Collection: `{}`".format(self.collection))
            # get path
            self.fname = os.path.basename(self.collection.format(
                "{head}{padding}{tail}"))
            self.fhead = self.collection.format("{head}")

            # get first and last frame
            self.first_frame = min(self.collection.indexes)
            self.last_frame = max(self.collection.indexes)
            if "slate" in self.instance.data["families"]:
                self.first_frame += 1
        else:
            self.fname = os.path.basename(self.path_in)
            self.fhead = os.path.splitext(self.fname)[0] + "."
            self.first_frame = self.instance.data.get("frameStartHandle", None)
            self.last_frame = self.instance.data.get("frameEndHandle", None)

        if "#" in self.fhead:
            self.fhead = self.fhead.replace("#", "")[:-1]

    def get_representation_data(self, tags=None, range=False):
        add_tags = tags or []
        repre = {
            "name": self.name,
            "ext": self.ext,
            "files": self.file,
            "stagingDir": self.staging_dir,
            "tags": [self.name.replace("_", "-")] + add_tags
        }

        if range:
            repre.update({
                "frameStart": self.first_frame,
                "frameEnd": self.last_frame,
            })

        if self.multiple_presets:
            repre["outputName"] = self.name

        if self.publish_on_farm:
            repre["tags"].append("publish_on_farm")

        self.data["representations"].append(repre)

    def get_view_input_process_node(self):
        """
        Will get any active view process.

        Arguments:
            self (class): in object definition

        Returns:
            nuke.Node: copy node of Input Process node
        """
        reset_selection()
        ipn_orig = None
        for v in nuke.allNodes(filter="Viewer"):
            ip = v["input_process"].getValue()
            ipn = v["input_process_node"].getValue()
            if "VIEWER_INPUT" not in ipn and ip:
                ipn_orig = nuke.toNode(ipn)
                ipn_orig.setSelected(True)

        if ipn_orig:
            # copy selected to clipboard
            nuke.nodeCopy("%clipboard%")
            # reset selection
            reset_selection()
            # paste node and selection is on it only
            nuke.nodePaste("%clipboard%")
            # assign to variable
            ipn = nuke.selectedNode()

            return ipn

    def get_imageio_baking_profile(self):
        from . import lib as opnlib
        nuke_imageio = opnlib.get_nuke_imageio_settings()

        # TODO: this is only securing backward compatibility lets remove
        # this once all projects's anotomy are updated to newer config
        if "baking" in nuke_imageio.keys():
            return nuke_imageio["baking"]["viewerProcess"]
        else:
            return nuke_imageio["viewer"]["viewerProcess"]


class ExporterReviewLut(ExporterReview):
    """
    Generator object for review lut from Nuke

    Args:
        klass (pyblish.plugin): pyblish plugin parent
        instance (pyblish.instance): instance of pyblish context


    """
    _temp_nodes = []

    def __init__(self,
                 klass,
                 instance,
                 name=None,
                 ext=None,
                 cube_size=None,
                 lut_size=None,
                 lut_style=None,
                 multiple_presets=True):
        # initialize parent class
        super(ExporterReviewLut, self).__init__(
            klass, instance, multiple_presets)

        # deal with now lut defined in viewer lut
        if hasattr(klass, "viewer_lut_raw"):
            self.viewer_lut_raw = klass.viewer_lut_raw
        else:
            self.viewer_lut_raw = False

        self.name = name or "baked_lut"
        self.ext = ext or "cube"
        self.cube_size = cube_size or 32
        self.lut_size = lut_size or 1024
        self.lut_style = lut_style or "linear"

        # set frame start / end and file name to self
        self.get_file_info()

        self.log.info("File info was set...")

        self.file = self.fhead + self.name + ".{}".format(self.ext)
        self.path = os.path.join(
            self.staging_dir, self.file).replace("\\", "/")

    def clean_nodes(self):
        for node in self._temp_nodes:
            nuke.delete(node)
        self._temp_nodes = []
        self.log.info("Deleted nodes...")

    def generate_lut(self):
        bake_viewer_process = kwargs["bake_viewer_process"]
        bake_viewer_input_process_node = kwargs[
            "bake_viewer_input_process"]

        # ---------- start nodes creation

        # CMSTestPattern
        cms_node = nuke.createNode("CMSTestPattern")
        cms_node["cube_size"].setValue(self.cube_size)
        # connect
        self._temp_nodes.append(cms_node)
        self.previous_node = cms_node
        self.log.debug("CMSTestPattern...   `{}`".format(self._temp_nodes))

        if bake_viewer_process:
            # Node View Process
            if bake_viewer_input_process_node:
                ipn = self.get_view_input_process_node()
                if ipn is not None:
                    # connect
                    ipn.setInput(0, self.previous_node)
                    self._temp_nodes.append(ipn)
                    self.previous_node = ipn
                    self.log.debug(
                        "ViewProcess...   `{}`".format(self._temp_nodes))

            if not self.viewer_lut_raw:
                # OCIODisplay
                dag_node = nuke.createNode("OCIODisplay")
                # connect
                dag_node.setInput(0, self.previous_node)
                self._temp_nodes.append(dag_node)
                self.previous_node = dag_node
                self.log.debug("OCIODisplay...   `{}`".format(self._temp_nodes))

        # GenerateLUT
        gen_lut_node = nuke.createNode("GenerateLUT")
        gen_lut_node["file"].setValue(self.path)
        gen_lut_node["file_type"].setValue(".{}".format(self.ext))
        gen_lut_node["lut1d"].setValue(self.lut_size)
        gen_lut_node["style1d"].setValue(self.lut_style)
        # connect
        gen_lut_node.setInput(0, self.previous_node)
        self._temp_nodes.append(gen_lut_node)
        self.log.debug("GenerateLUT...   `{}`".format(self._temp_nodes))

        # ---------- end nodes creation

        # Export lut file
        nuke.execute(
            gen_lut_node.name(),
            int(self.first_frame),
            int(self.first_frame))

        self.log.info("Exported...")

        # ---------- generate representation data
        self.get_representation_data()

        self.log.debug("Representation...   `{}`".format(self.data))

        # ---------- Clean up
        self.clean_nodes()

        return self.data


class ExporterReviewMov(ExporterReview):
    """
    Metaclass for generating review mov files

    Args:
        klass (pyblish.plugin): pyblish plugin parent
        instance (pyblish.instance): instance of pyblish context

    """
    _temp_nodes = {}

    def __init__(self,
                 klass,
                 instance,
                 name=None,
                 ext=None,
                 multiple_presets=True
                 ):
        # initialize parent class
        super(ExporterReviewMov, self).__init__(
            klass, instance, multiple_presets)
        # passing presets for nodes to self
        self.nodes = klass.nodes if hasattr(klass, "nodes") else {}

        # deal with now lut defined in viewer lut
        self.viewer_lut_raw = klass.viewer_lut_raw
        self.write_colorspace = instance.data["colorspace"]
        self.render_group_node = instance[0]

        self.name = name or "baked"
        self.ext = ext or "mov"

        # set frame start / end and file name to self
        self.get_file_info()

        self.log.info("File info was set...")

        self.file = self.fhead + self.name + ".{}".format(self.ext)
        self.path = os.path.join(
            self.staging_dir, self.file).replace("\\", "/")

    def clean_nodes(self, node_name):
        for node in self._temp_nodes[node_name]:
            nuke.delete(node)
        self._temp_nodes[node_name] = []
        self.log.info("Deleted nodes...")

    def render(self, render_node_name):
        self.log.info("Rendering...  ")
        with self.render_group_node:
            # Render Write node
            nuke.execute(
                render_node_name,
                int(self.first_frame),
                int(self.last_frame))

        self.log.info("Rendered...")

    def save_file(self):
        import shutil
        with maintained_selection():
            self.log.info("Saving nodes as file...  ")
            # create nk path
            path = os.path.splitext(self.path)[0] + ".nk"
            # save file to the path
            shutil.copyfile(self.instance.context.data["currentFile"], path)

        self.log.info("Nodes exported...")
        return path

    def generate_mov(self, farm=False, **kwargs):
        self.publish_on_farm = farm
        read_raw = kwargs["read_raw"]
        reformat_node_add = kwargs["reformat_node_add"]
        reformat_node_config = kwargs["reformat_node_config"]
        bake_viewer_process = kwargs["bake_viewer_process"]
        bake_viewer_input_process_node = kwargs[
            "bake_viewer_input_process"]
        viewer_process_override = kwargs[
            "viewer_process_override"]

        baking_view_profile = (
            viewer_process_override or self.get_imageio_baking_profile())

        fps = self.instance.context.data["fps"]

        self.log.debug(">> baking_view_profile   `{}`".format(
            baking_view_profile))

        add_tags = kwargs.get("add_tags", [])

        self.log.info(
            "__ add_tags: `{0}`".format(add_tags))

        subset = self.instance.data["subset"]
        self._temp_nodes[subset] = []
        # ---------- start nodes creation

        with self.render_group_node:
            # Read node
            r_node = nuke.createNode("Read")
            r_node["file"].setValue(self.path_in)
            r_node["first"].setValue(self.first_frame)
            r_node["origfirst"].setValue(self.first_frame)
            r_node["last"].setValue(self.last_frame)
            r_node["origlast"].setValue(self.last_frame)
            r_node["colorspace"].setValue(self.write_colorspace)

            if read_raw:
                r_node["raw"].setValue(1)

            # connect
            self._temp_nodes[subset].append(r_node)
            self.previous_node = r_node
            self.log.debug("Read...   `{}`".format(self._temp_nodes[subset]))

            # add reformat node
            if reformat_node_add:
                # append reformated tag
                add_tags.append("reformated")

                rf_node = nuke.createNode("Reformat")
                for kn_conf in reformat_node_config:
                    _type = kn_conf["type"]
                    k_name = str(kn_conf["name"])
                    k_value = kn_conf["value"]

                    # to remove unicode as nuke doesn't like it
                    if _type == "string":
                        k_value = str(kn_conf["value"])

                    rf_node[k_name].setValue(k_value)

                # connect
                rf_node.setInput(0, self.previous_node)
                self._temp_nodes[subset].append(rf_node)
                self.previous_node = rf_node
                self.log.debug(
                    "Reformat...   `{}`".format(self._temp_nodes[subset]))

            # only create colorspace baking if toggled on
            if bake_viewer_process:
                if bake_viewer_input_process_node:
                    # View Process node
                    ipn = self.get_view_input_process_node()
                    if ipn is not None:
                        # connect
                        ipn.setInput(0, self.previous_node)
                        self._temp_nodes[subset].append(ipn)
                        self.previous_node = ipn
                        self.log.debug(
                            "ViewProcess...   `{}`".format(
                                self._temp_nodes[subset]))

                if not self.viewer_lut_raw:
                    # OCIODisplay
                    dag_node = nuke.createNode("OCIODisplay")
                    dag_node["view"].setValue(str(baking_view_profile))

                    # connect
                    dag_node.setInput(0, self.previous_node)
                    self._temp_nodes[subset].append(dag_node)
                    self.previous_node = dag_node
                    self.log.debug("OCIODisplay...   `{}`".format(
                        self._temp_nodes[subset]))

            # Write node
            write_node = nuke.createNode("Write")
            self.log.debug("Path: {}".format(self.path))
            write_node["file"].setValue(str(self.path))
            write_node["file_type"].setValue(str(self.ext))

            # Knobs `meta_codec` and `mov64_codec` are not available on centos.
            # TODO shouldn't this come from settings on outputs?
            try:
                write_node["meta_codec"].setValue("ap4h")
            except Exception:
                self.log.info("`meta_codec` knob was not found")

            try:
                write_node["mov64_codec"].setValue("ap4h")
                write_node["mov64_fps"].setValue(float(fps))
            except Exception:
                self.log.info("`mov64_codec` knob was not found")

            write_node["mov64_write_timecode"].setValue(1)
            write_node["raw"].setValue(1)
            # connect
            write_node.setInput(0, self.previous_node)
            self._temp_nodes[subset].append(write_node)
            self.log.debug("Write...   `{}`".format(self._temp_nodes[subset]))
            # ---------- end nodes creation

        # ---------- render or save to nk
        if self.publish_on_farm:
            nuke.scriptSave()
            path_nk = self.save_file()
            self.data.update({
                "bakeScriptPath": path_nk,
                "bakeWriteNodeName": write_node.name(),
                "bakeRenderPath": self.path
            })
        else:
            self.render(write_node.name())

        # ---------- generate representation data
        self.get_representation_data(
            tags=["review", "delete"] + add_tags,
            range=True
        )

        self.log.debug("Representation...   `{}`".format(self.data))

        self.clean_nodes(subset)
        nuke.scriptSave()

        return self.data


class AbstractWriteRender(OpenPypeCreator):
    """Abstract creator to gather similar implementation for Write creators"""
    name = ""
    label = ""
    hosts = ["nuke"]
    n_class = "Write"
    family = "render"
    icon = "sign-out"
    defaults = ["Main", "Mask"]
<<<<<<< HEAD
=======
    knobs = []
    prenodes = {}
>>>>>>> 187517ea

    def __init__(self, *args, **kwargs):
        super(AbstractWriteRender, self).__init__(*args, **kwargs)

        data = OrderedDict()

        data["family"] = self.family
        data["families"] = self.n_class

        for k, v in self.data.items():
            if k not in data.keys():
                data.update({k: v})

        self.data = data
        self.nodes = nuke.selectedNodes()
        self.log.debug("_ self.data: '{}'".format(self.data))

    def process(self):

        inputs = []
        outputs = []
        instance = nuke.toNode(self.data["subset"])
        selected_node = None

        # use selection
        if (self.options or {}).get("useSelection"):
            nodes = self.nodes

            if not (len(nodes) < 2):
                msg = ("Select only one node. "
                       "The node you want to connect to, "
                       "or tick off `Use selection`")
                self.log.error(msg)
                nuke.message(msg)
                return

            if len(nodes) == 0:
                msg = (
                    "No nodes selected. Please select a single node to connect"
                    " to or tick off `Use selection`"
                )
                self.log.error(msg)
                nuke.message(msg)
                return

            selected_node = nodes[0]
            inputs = [selected_node]
            outputs = selected_node.dependent()

            if instance:
                if (instance.name() in selected_node.name()):
                    selected_node = instance.dependencies()[0]

        # if node already exist
        if instance:
            # collect input / outputs
            inputs = instance.dependencies()
            outputs = instance.dependent()
            selected_node = inputs[0]
            # remove old one
            nuke.delete(instance)

        # recreate new
        write_data = {
            "nodeclass": self.n_class,
            "families": [self.family],
            "avalon": self.data,
<<<<<<< HEAD
            "subset": self.data["subset"]
=======
            "subset": self.data["subset"],
            "knobs": self.knobs
>>>>>>> 187517ea
        }

        # add creator data
        creator_data = {"creator": self.__class__.__name__}
        self.data.update(creator_data)
        write_data.update(creator_data)

<<<<<<< HEAD
        if self.presets.get('fpath_template'):
            self.log.info("Adding template path from preset")
            write_data.update(
                {"fpath_template": self.presets["fpath_template"]}
            )
        else:
            self.log.info("Adding template path from plugin")
            write_data.update({
                "fpath_template":
                    ("{work}/" + self.family + "s/nuke/{subset}"
                     "/{subset}.{frame}.{ext}")})

        write_node = self._create_write_node(selected_node,
                                             inputs, outputs,
                                             write_data)
=======
        write_node = self._create_write_node(
            selected_node,
            inputs,
            outputs,
            write_data
        )
>>>>>>> 187517ea

        # relinking to collected connections
        for i, input in enumerate(inputs):
            write_node.setInput(i, input)

        write_node.autoplace()

        for output in outputs:
            output.setInput(0, write_node)

        write_node = self._modify_write_node(write_node)

        return write_node

<<<<<<< HEAD
=======
    def is_legacy(self):
        """Check if it needs to run legacy code

        In case where `type` key is missing in singe
        knob it is legacy project anatomy.

        Returns:
            bool: True if legacy
        """
        imageio_nodes = get_nuke_imageio_settings()["nodes"]
        node = imageio_nodes["requiredNodes"][0]
        if "type" not in node["knobs"][0]:
            # if type is not yet in project anatomy
            return True
        elif next(iter(
            _k for _k in node["knobs"]
            if _k.get("type") == "__legacy__"
        ), None):
            # in case someone re-saved anatomy
            # with old configuration
            return True

>>>>>>> 187517ea
    @abstractmethod
    def _create_write_node(self, selected_node, inputs, outputs, write_data):
        """Family dependent implementation of Write node creation

        Args:
            selected_node (nuke.Node)
            inputs (list of nuke.Node) - input dependencies (what is connected)
            outputs (list of nuke.Node) - output dependencies
            write_data (dict) - values used to fill Knobs
        Returns:
            node (nuke.Node): group node with  data as Knobs
        """
        pass

    @abstractmethod
    def _modify_write_node(self, write_node):
        """Family dependent modification of created 'write_node'

        Returns:
            node (nuke.Node): group node with data as Knobs
        """
        pass<|MERGE_RESOLUTION|>--- conflicted
+++ resolved
@@ -606,11 +606,8 @@
     family = "render"
     icon = "sign-out"
     defaults = ["Main", "Mask"]
-<<<<<<< HEAD
-=======
     knobs = []
     prenodes = {}
->>>>>>> 187517ea
 
     def __init__(self, *args, **kwargs):
         super(AbstractWriteRender, self).__init__(*args, **kwargs)
@@ -678,12 +675,8 @@
             "nodeclass": self.n_class,
             "families": [self.family],
             "avalon": self.data,
-<<<<<<< HEAD
-            "subset": self.data["subset"]
-=======
             "subset": self.data["subset"],
             "knobs": self.knobs
->>>>>>> 187517ea
         }
 
         # add creator data
@@ -691,30 +684,12 @@
         self.data.update(creator_data)
         write_data.update(creator_data)
 
-<<<<<<< HEAD
-        if self.presets.get('fpath_template'):
-            self.log.info("Adding template path from preset")
-            write_data.update(
-                {"fpath_template": self.presets["fpath_template"]}
-            )
-        else:
-            self.log.info("Adding template path from plugin")
-            write_data.update({
-                "fpath_template":
-                    ("{work}/" + self.family + "s/nuke/{subset}"
-                     "/{subset}.{frame}.{ext}")})
-
-        write_node = self._create_write_node(selected_node,
-                                             inputs, outputs,
-                                             write_data)
-=======
         write_node = self._create_write_node(
             selected_node,
             inputs,
             outputs,
             write_data
         )
->>>>>>> 187517ea
 
         # relinking to collected connections
         for i, input in enumerate(inputs):
@@ -729,8 +704,6 @@
 
         return write_node
 
-<<<<<<< HEAD
-=======
     def is_legacy(self):
         """Check if it needs to run legacy code
 
@@ -753,7 +726,6 @@
             # with old configuration
             return True
 
->>>>>>> 187517ea
     @abstractmethod
     def _create_write_node(self, selected_node, inputs, outputs, write_data):
         """Family dependent implementation of Write node creation

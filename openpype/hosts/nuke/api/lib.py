--- conflicted
+++ resolved
@@ -399,8 +399,6 @@
     return w
 
 
-<<<<<<< HEAD
-=======
 def add_write_node(name, file_path, knobs, **kwarg):
     """Adding nuke write node
 
@@ -430,7 +428,6 @@
     return w
 
 
->>>>>>> 187517ea
 def read_avalon_data(node):
     """Return user-defined knobs from given `node`
 
@@ -534,13 +531,6 @@
 def get_created_node_imageio_setting_legacy(nodeclass, creator, subset):
     ''' Get preset data for dataflow (fileType, compression, bitDepth)
     '''
-<<<<<<< HEAD
-    log.debug(kwarg)
-    nodeclass = kwarg.get("nodeclass", None)
-    creator = kwarg.get("creator", None)
-    subset = kwarg.get("subset", None)
-=======
->>>>>>> 187517ea
 
     assert any([creator, nodeclass]), nuke.message(
         "`{}`: Missing mandatory kwargs `host`, `cls`".format(__file__))
@@ -608,8 +598,6 @@
                     imageio_node["knobs"].append(oknob)
                     knob_names.append(oknob["name"])
 
-<<<<<<< HEAD
-=======
     log.info("ImageIO node: {}".format(imageio_node))
     return imageio_node
 
@@ -643,7 +631,6 @@
         imageio_node["knobs"]
     )
 
->>>>>>> 187517ea
     log.info("ImageIO node: {}".format(imageio_node))
     return imageio_node
 
@@ -853,17 +840,6 @@
 def get_render_path(node):
     ''' Generate Render path from presets regarding avalon knob data
     '''
-<<<<<<< HEAD
-    data = {'avalon': read_avalon_data(node)}
-    data_preset = {
-        "nodeclass": data["avalon"]["family"],
-        "families": [data["avalon"]["families"]],
-        "creator": data["avalon"]["creator"],
-        "subset": data["avalon"]["subset"]
-    }
-
-    nuke_imageio_writes = get_created_node_imageio_setting(**data_preset)
-=======
     avalon_knob_data = read_avalon_data(node)
     data = {'avalon': avalon_knob_data}
 
@@ -872,7 +848,6 @@
         plugin_name=avalon_knob_data["creator"],
         subset=avalon_knob_data["subset"]
     )
->>>>>>> 187517ea
     host_name = os.environ.get("AVALON_APP")
 
     data.update({
@@ -1881,23 +1856,11 @@
             if avalon_knob_data.get("families"):
                 families.append(avalon_knob_data.get("families"))
 
-<<<<<<< HEAD
-            data_preset = {
-                "nodeclass": avalon_knob_data["family"],
-                "families": families,
-                "creator": avalon_knob_data["creator"],
-                "subset": avalon_knob_data["subset"]
-            }
-
-            nuke_imageio_writes = get_created_node_imageio_setting(
-                **data_preset)
-=======
             nuke_imageio_writes = get_imageio_node_setting(
                 node_class=avalon_knob_data["family"],
                 plugin_name=avalon_knob_data["creator"],
                 subset=avalon_knob_data["subset"]
             )
->>>>>>> 187517ea
 
             log.debug("nuke_imageio_writes: `{}`".format(nuke_imageio_writes))
 
@@ -2212,19 +2175,7 @@
 
     '''
     # get avalon data from node
-<<<<<<< HEAD
-    data = {"avalon": read_avalon_data(node)}
-
-    data_preset = {
-        "nodeclass": data["avalon"]["family"],
-        "families": [data["avalon"]["families"]],
-        "creator": data["avalon"]["creator"],
-        "subset": data["avalon"]["subset"]
-    }
-
-=======
     avalon_knob_data = read_avalon_data(node)
->>>>>>> 187517ea
     # get template data
     nuke_imageio_writes = get_imageio_node_setting(
         node_class=avalon_knob_data["family"],

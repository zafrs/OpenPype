import avalon.api
from openpype.api import PypeCreatorMixin
import openpype.hosts.harmony.api as harmony


<<<<<<< HEAD
class Creator(PypeCreatorMixin, harmony.Creator):
    defaults = ["Main"]
=======
class Creator(PypeCreatorMixin, avalon.api.Creator):
    """Creator plugin to create instances in Harmony.

    By default a Composite node is created to support any number of nodes in
    an instance, but any node type is supported.
    If the selection is used, the selected nodes will be connected to the
    created node.
    """

    node_type = "COMPOSITE"

    def setup_node(self, node):
        """Prepare node as container.

        Args:
            node (str): Path to node.
        """
        harmony.send(
            {
                "function": "AvalonHarmony.setupNodeForCreator",
                "args": node
            }
        )

    def process(self):
        """Plugin entry point."""
        existing_node_names = harmony.send(
            {
                "function": "AvalonHarmony.getNodesNamesByType",
                "args": self.node_type
            })["result"]

        # Dont allow instances with the same name.
        msg = "Instance with name \"{}\" already exists.".format(self.name)
        for name in existing_node_names:
            if self.name.lower() == name.lower():
                harmony.send(
                    {
                        "function": "AvalonHarmony.message", "args": msg
                    }
                )
                return False

        with harmony.maintained_selection() as selection:
            node = None

            if (self.options or {}).get("useSelection") and selection:
                node = harmony.send(
                    {
                        "function": "AvalonHarmony.createContainer",
                        "args": [self.name, self.node_type, selection[-1]]
                    }
                )["result"]
            else:
                node = harmony.send(
                    {
                        "function": "AvalonHarmony.createContainer",
                        "args": [self.name, self.node_type]
                    }
                )["result"]

            harmony.imprint(node, self.data)
            self.setup_node(node)

        return node
>>>>>>> 3d1ad125
<|MERGE_RESOLUTION|>--- conflicted
+++ resolved
@@ -3,10 +3,6 @@
 import openpype.hosts.harmony.api as harmony
 
 
-<<<<<<< HEAD
-class Creator(PypeCreatorMixin, harmony.Creator):
-    defaults = ["Main"]
-=======
 class Creator(PypeCreatorMixin, avalon.api.Creator):
     """Creator plugin to create instances in Harmony.
 
@@ -16,6 +12,7 @@
     created node.
     """
 
+    defaults = ["Main"]
     node_type = "COMPOSITE"
 
     def setup_node(self, node):
@@ -71,5 +68,4 @@
             harmony.imprint(node, self.data)
             self.setup_node(node)
 
-        return node
->>>>>>> 3d1ad125
+        return node
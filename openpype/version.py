
# -*- coding: utf-8 -*-
"""Package declaring Pype version."""
<<<<<<< HEAD
__version__ = "3.15.0-Lumine230130"
=======
__version__ = "3.14.10-Lumine230131"
>>>>>>> fcf3bfc0

# History Branch

# 31 Jan 2023
# add 9efbfef1073f3dab96179ad10f7d3d8c5eb6fd5c
# FPS handling on Maya and Houdini

# 20 Jan 2023
# add fec98296c09d47140e51914ef34726ce4b97fbe3
# remove color clip at hiero

# 18 Jan 2023
# add 3a99ffae58ee2a55e4250f0f12283033ac18b0cb
# Create new plugin creator

# 9 jan 2023
# add b5e0a03502839f74748389c0c542e839ed0a0a28
# create new version 3.14.9-Lumine230109

# 9 Jan 2023 
# add 0b459e727e8af45812887243677ae0c0f19e5dda
# Ftrack & web server update module

# 29 Dec 2022
# add a2436f1d0fa89c052ca71c655260d5d1d91a3009
# remove `openpype` path from dev staging

# 28 Dec 2022
# add 30850dc91b297ed5265faa9aed37d4b67de93877
# Maya : fix load camera rig with instances

# 26 Dec 2022
# add 30914265b16ada6e82cf4a07233f186e9ec22c39
# fix typo for color update

# 22 Dec 2022
# add f14aeb59ff4eabbaa8b9d6534904a8247190de4e
# add reference family for integrate file

# 20 Dec 2022
# add a642caeee4b487e31cd4f69c654afb75777a0b9e
# action delviery and hiero shortcut

# 26 Oct 2022
# add 0081a03b7610f15cc3812fe7f5c8b55ab50766e0 
# resize launcher

# 04 August 2022
# add ac8e64e1bc8f37bac2a77caa04312dc539d61086 create new version Lumine-version/3.12.2-Lumine220805
# modify launcher and yeti cache

# 03 August 2002
# add 5a523b383aff0645c7b3b5f7b4e92a962e064518 into Lumine-version/3.11.1-Lumine220802
# modfy launcher icon

# 02 August 2022
# add a8c5fb3f4b85b17b2d9345de551e0f7022ce7e00 
# create new version ( delivery feature )

# 26 july 2022
# add 3a2ac54cffcb1b7a1239119c34e8256ee6fe812e into Lumine-version/3.11.1-Lumine220725
# update version 3.12.1-Lumine220726

# 25 July 2022
# Merge branch 'Lumine-version/3.11.1-Lumine220720' into openpype-lumine

# 20 july 2022
# create new version 3.12.1-Lumine220720
# add callback focus for maya at 62650d9782a4b24462251409281fa2beec710112

# 13 July 2022
# load reference auto camerarig at 6c72d27df37e0e6348e6571b8aece2ff7234a1c7

# 11 July 2022
# add Hiero fix at 29e7c514c9772db42ad63101ca22f09e0e0ee02f

# 04 July 2022
# add auto dept inside deadline submiter at 1199377ca59b71a4561284082cd4442272f79831

# 01 July 2022
# add More extenstion standaalonepublish at 0b435f7a3c27fe2b5de6293377e4e8327485073a

# 21 July 2022
# add more extenstion Davinci at 13c151c03c83e73498eddd81684394ea44266e60

# 06 june 2022
# Merge remote-tracking branch 'pypeclub/bugfix/site_sync_start_speedup' into Lumine-version/3.10.0-Lumine270521 at 

# 22 may 2022
# create new version for production from https://github.com/zafrs/OpenPype/tree/Lumine-version/3.9.8-Lumine220521 at 897f356441424eb85811becaca2c6f56d6bf1e9

# 21 may 2022 
# add more extension for widget_drop_frame.py at f5db5ac7c9a2dfb7697b31fc6d317156c4a4aab9

# 19 may 2022
# merge with Lumine-version/3.9.1-Lumine220406 at 373295446f86e56dc0f08a8af460892fcdccaa09

# 29 april 2022
# added 992e69cc89a244b84138c65ce4ba608d0b72afc8

# 07 april 2022
# added https://github.com/pypeclub/OpenPype/pull/3018 into openpype-lumine at 503903b42a3f7960ddc0a15180403ad7dd61ef6c

# 23 mar 2022
# Merge branch 'Lumine-version/3.9.0-Lumine220322-1' into openpype-lumine at f461256b3f2581a663c86f1bcf5b59f12a708010

# 22 mar 2022
# commit 0e22a6d9a937373204e661dc27b107312795a4bc
# added https://github.com/zafrs/OpenPype/tree/Lumine-version/3.9.0-Lumine220322-1 at f461256b3f2581a663c86f1bcf5b59f12a708010

# 21 mar 2022
# added https://github.com/zafrs/OpenPype/tree/Lumine-version/3.9.0-Lumine220310-2 at ee9bddac8aed04484751261802bc8df408d72dbd

# 11 mar 2022
# added https://github.com/zafrs/OpenPype/tree/openpype-lumine and create branch at eb6b82dc7e35f5254d9541bcc8ed2c5ed3788979 

# 01 mar 2022
# added https://github.com/zafrs/OpenPype/tree/openpype-lumine at 98234d9821ca47c9e16a436a5ceaeb4eb21aa064
# added PR ( cherry pick ) https://github.com/pypeclub/OpenPype/pull/2822/files at 863753705680abde97b6f0795521dd8cdfa527ba 

# 24 feb 2022
# added https://github.com/zafrs/OpenPype/tree/Lumine-version/3.9.0-Lumine220221-1 at 1c0d01bce29977c2852ca3a94c71645010bd8b99

# 21 feb 2022
# merge with main and create 3.9.0-Lumine220221-1 2b49368cec0c92614e0d4efa319daa3611e9aacc

# 16 Feb 
# merge main to openpype-lumine at 20228bab9b5b0424f675d291bd25d8c4176ede7db160

# 14 feb 2022 
# added and create version 3.9.0-Lumine220214-1 https://github.com/zafrs/OpenPype/tree/openpype-lumine at 5e1da0e3ff7028011d4554a3e5f3fe15865c49d5
# added feature dropbox at 97c8e17fafd680ed07a8c2cd37fe660ab98d3e4d
# merge with develop at c64f8be0143d4d50ccb7eb9c94545704836db391

# 12 feb 2022
# create Version "3.8.3-Lumine220211-1" at cde3ef1cb28ba3df41794dac8f2ee13739167422
# clean up https://github.com/zafrs/OpenPype/tree/openpype-lumine at cde3ef1cb28ba3df41794dac8f2ee13739167422
# merge with develop https://github.com/zafrs/OpenPype/tree/openpype-lumine at 0ad72b000c92d5f47e19cdf6bbce7ca6bd110236

# 9 Feb 2022
# merge with main https://github.com/zafrs/OpenPype/tree/openpype-lumine at 397395bc659f782b6391b8a4dc5c5185a2b9cf07

# 8 Feb 2022
# added https://github.com/pypeclub/OpenPype/pull/2630 with dependencies (avalon-core)
# added https://github.com/zafrs/OpenPype/tree/openpype-lumine at 7253d396928a1a07c385e5f44c89b5e117e2aeec
# update https://github.com/zafrs/OpenPype/tree/openpype-lumine at 72f893022abf5f1d3d3b6fddef33de14e810dbce

# 1 Jan 2022
# create branch https://github.com/zafrs/OpenPype/tree/openpype-lumine at 8c9e018ffca76dc095aec63b1901c89667770985<|MERGE_RESOLUTION|>--- conflicted
+++ resolved
@@ -1,11 +1,7 @@
 
 # -*- coding: utf-8 -*-
 """Package declaring Pype version."""
-<<<<<<< HEAD
-__version__ = "3.15.0-Lumine230130"
-=======
-__version__ = "3.14.10-Lumine230131"
->>>>>>> fcf3bfc0
+__version__ = "3.15.0-Lumine230131"
 
 # History Branch
 

--- conflicted
+++ resolved
@@ -1,10 +1,6 @@
 # -*- coding: utf-8 -*-
 """Package declaring Pype version."""
-<<<<<<< HEAD
-__version__ = "3.14.2-Lumine2209007"
-=======
 __version__ = "3.14.2-Lumine220915"
->>>>>>> 06421eb2
 
 # History Branch
 

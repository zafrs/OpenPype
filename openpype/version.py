--- conflicted
+++ resolved
@@ -1,12 +1,6 @@
 
 # -*- coding: utf-8 -*-
 """Package declaring Pype version."""
-<<<<<<< HEAD
-__version__ = "3.14.10-nightly.4"
-
-# History Branch
-
-=======
 __version__ = "3.14.10-Lumine230118"
 
 # History Branch
@@ -43,7 +37,6 @@
 # add a642caeee4b487e31cd4f69c654afb75777a0b9e
 # action delviery and hiero shortcut
 
->>>>>>> c794c1aa
 # 26 Oct 2022
 # add 0081a03b7610f15cc3812fe7f5c8b55ab50766e0 
 # resize launcher

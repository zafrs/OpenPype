
# -*- coding: utf-8 -*-
"""Package declaring Pype version."""
<<<<<<< HEAD
__version__ = "3.14.10-Lumine230118-develop"
=======
__version__ = "3.15.7-Lumine230520"
>>>>>>> 608f6389

# History Branch

# 31 Jan 2023
# add 9efbfef1073f3dab96179ad10f7d3d8c5eb6fd5c
# FPS handling on Maya and Houdini

# 20 Jan 2023
# add fec98296c09d47140e51914ef34726ce4b97fbe3
# remove color clip at hiero

# 18 Jan 2023
# add 3a99ffae58ee2a55e4250f0f12283033ac18b0cb
# Create new plugin creator

# 9 jan 2023
# add b5e0a03502839f74748389c0c542e839ed0a0a28
# create new version 3.14.9-Lumine230109

# 9 Jan 2023 
# add 0b459e727e8af45812887243677ae0c0f19e5dda
# Ftrack & web server update module

# 29 Dec 2022
# add a2436f1d0fa89c052ca71c655260d5d1d91a3009
# remove `openpype` path from dev staging

# 28 Dec 2022
# add 30850dc91b297ed5265faa9aed37d4b67de93877
# Maya : fix load camera rig with instances

# 26 Dec 2022
# add 30914265b16ada6e82cf4a07233f186e9ec22c39
# fix typo for color update

# 22 Dec 2022
# add f14aeb59ff4eabbaa8b9d6534904a8247190de4e
# add reference family for integrate file

# 20 Dec 2022
# add a642caeee4b487e31cd4f69c654afb75777a0b9e
# action delviery and hiero shortcut

# 26 Oct 2022
# add 0081a03b7610f15cc3812fe7f5c8b55ab50766e0 
# resize launcher

# 04 August 2022
# add ac8e64e1bc8f37bac2a77caa04312dc539d61086 create new version Lumine-version/3.12.2-Lumine220805
# modify launcher and yeti cache

# 03 August 2002
# add 5a523b383aff0645c7b3b5f7b4e92a962e064518 into Lumine-version/3.11.1-Lumine220802
# modfy launcher icon

# 02 August 2022
# add a8c5fb3f4b85b17b2d9345de551e0f7022ce7e00 
# create new version ( delivery feature )

# 26 july 2022
# add 3a2ac54cffcb1b7a1239119c34e8256ee6fe812e into Lumine-version/3.11.1-Lumine220725
# update version 3.12.1-Lumine220726

# 25 July 2022
# Merge branch 'Lumine-version/3.11.1-Lumine220720' into openpype-lumine

# 20 july 2022
# create new version 3.12.1-Lumine220720
# add callback focus for maya at 62650d9782a4b24462251409281fa2beec710112

# 13 July 2022
# load reference auto camerarig at 6c72d27df37e0e6348e6571b8aece2ff7234a1c7

# 11 July 2022
# add Hiero fix at 29e7c514c9772db42ad63101ca22f09e0e0ee02f

# 04 July 2022
# add auto dept inside deadline submiter at 1199377ca59b71a4561284082cd4442272f79831

# 01 July 2022
# add More extenstion standaalonepublish at 0b435f7a3c27fe2b5de6293377e4e8327485073a

# 21 July 2022
# add more extenstion Davinci at 13c151c03c83e73498eddd81684394ea44266e60

# 06 june 2022
# Merge remote-tracking branch 'pypeclub/bugfix/site_sync_start_speedup' into Lumine-version/3.10.0-Lumine270521 at 

# 22 may 2022
# create new version for production from https://github.com/zafrs/OpenPype/tree/Lumine-version/3.9.8-Lumine220521 at 897f356441424eb85811becaca2c6f56d6bf1e9

# 21 may 2022 
# add more extension for widget_drop_frame.py at f5db5ac7c9a2dfb7697b31fc6d317156c4a4aab9

# 19 may 2022
# merge with Lumine-version/3.9.1-Lumine220406 at 373295446f86e56dc0f08a8af460892fcdccaa09

# 29 april 2022
# added 992e69cc89a244b84138c65ce4ba608d0b72afc8

# 07 april 2022
# added https://github.com/pypeclub/OpenPype/pull/3018 into openpype-lumine at 503903b42a3f7960ddc0a15180403ad7dd61ef6c

# 23 mar 2022
# Merge branch 'Lumine-version/3.9.0-Lumine220322-1' into openpype-lumine at f461256b3f2581a663c86f1bcf5b59f12a708010

# 22 mar 2022
# commit 0e22a6d9a937373204e661dc27b107312795a4bc
# added https://github.com/zafrs/OpenPype/tree/Lumine-version/3.9.0-Lumine220322-1 at f461256b3f2581a663c86f1bcf5b59f12a708010

# 21 mar 2022
# added https://github.com/zafrs/OpenPype/tree/Lumine-version/3.9.0-Lumine220310-2 at ee9bddac8aed04484751261802bc8df408d72dbd

# 11 mar 2022
# added https://github.com/zafrs/OpenPype/tree/openpype-lumine and create branch at eb6b82dc7e35f5254d9541bcc8ed2c5ed3788979 

# 01 mar 2022
# added https://github.com/zafrs/OpenPype/tree/openpype-lumine at 98234d9821ca47c9e16a436a5ceaeb4eb21aa064
# added PR ( cherry pick ) https://github.com/pypeclub/OpenPype/pull/2822/files at 863753705680abde97b6f0795521dd8cdfa527ba 

# 24 feb 2022
# added https://github.com/zafrs/OpenPype/tree/Lumine-version/3.9.0-Lumine220221-1 at 1c0d01bce29977c2852ca3a94c71645010bd8b99

# 21 feb 2022
# merge with main and create 3.9.0-Lumine220221-1 2b49368cec0c92614e0d4efa319daa3611e9aacc

# 16 Feb 
# merge main to openpype-lumine at 20228bab9b5b0424f675d291bd25d8c4176ede7db160

# 14 feb 2022 
# added and create version 3.9.0-Lumine220214-1 https://github.com/zafrs/OpenPype/tree/openpype-lumine at 5e1da0e3ff7028011d4554a3e5f3fe15865c49d5
# added feature dropbox at 97c8e17fafd680ed07a8c2cd37fe660ab98d3e4d
# merge with develop at c64f8be0143d4d50ccb7eb9c94545704836db391

# 12 feb 2022
# create Version "3.8.3-Lumine220211-1" at cde3ef1cb28ba3df41794dac8f2ee13739167422
# clean up https://github.com/zafrs/OpenPype/tree/openpype-lumine at cde3ef1cb28ba3df41794dac8f2ee13739167422
# merge with develop https://github.com/zafrs/OpenPype/tree/openpype-lumine at 0ad72b000c92d5f47e19cdf6bbce7ca6bd110236

# 9 Feb 2022
# merge with main https://github.com/zafrs/OpenPype/tree/openpype-lumine at 397395bc659f782b6391b8a4dc5c5185a2b9cf07

# 8 Feb 2022
# added https://github.com/pypeclub/OpenPype/pull/2630 with dependencies (avalon-core)
# added https://github.com/zafrs/OpenPype/tree/openpype-lumine at 7253d396928a1a07c385e5f44c89b5e117e2aeec
# update https://github.com/zafrs/OpenPype/tree/openpype-lumine at 72f893022abf5f1d3d3b6fddef33de14e810dbce

# 1 Jan 2022
# create branch https://github.com/zafrs/OpenPype/tree/openpype-lumine at 8c9e018ffca76dc095aec63b1901c89667770985<|MERGE_RESOLUTION|>--- conflicted
+++ resolved
@@ -1,11 +1,7 @@
 
 # -*- coding: utf-8 -*-
 """Package declaring Pype version."""
-<<<<<<< HEAD
-__version__ = "3.14.10-Lumine230118-develop"
-=======
 __version__ = "3.15.7-Lumine230520"
->>>>>>> 608f6389
 
 # History Branch
 

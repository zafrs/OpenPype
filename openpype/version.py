--- conflicted
+++ resolved
@@ -1,11 +1,7 @@
 
 # -*- coding: utf-8 -*-
 """Package declaring Pype version."""
-<<<<<<< HEAD
 __version__ = "3.15.7-Lumine230520"
-=======
-__version__ = "3.14.10-Lumine230316"
->>>>>>> f5a12355
 
 # History Branch
 

--- conflicted
+++ resolved
@@ -6,11 +6,8 @@
 import pyblish.api
 
 # import hou  ???
-<<<<<<< HEAD
-=======
 
 from openpype.pipeline import legacy_io
->>>>>>> 187517ea
 
 
 class HoudiniSubmitRenderDeadline(pyblish.api.InstancePlugin):

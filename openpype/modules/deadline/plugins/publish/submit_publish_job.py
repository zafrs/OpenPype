--- conflicted
+++ resolved
@@ -7,13 +7,6 @@
 from copy import copy, deepcopy
 import requests
 import clique
-<<<<<<< HEAD
-import openpype.api
-from openpype.pipeline.farm.patterning import match_aov_pattern
-
-from avalon import api, io
-=======
->>>>>>> 187517ea
 
 import pyblish.api
 
@@ -553,10 +546,6 @@
                     preview = True
                 else:
                     render_file_name = list(collection)[0]
-<<<<<<< HEAD
-                    host_name = os.environ.get("AVALON_APP", "")
-=======
->>>>>>> 187517ea
                     # if filtered aov name is found in filename, toggle it for
                     # preview video rendering
                     preview = match_aov_pattern(

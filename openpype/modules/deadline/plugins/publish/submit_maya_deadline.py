# -*- coding: utf-8 -*-
"""Submitting render job to Deadline.

This module is taking care of submitting job from Maya to Deadline. It
creates job and set correct environments. Its behavior is controlled by
``DEADLINE_REST_URL`` environment variable - pointing to Deadline Web Service
and :data:`MayaSubmitDeadline.use_published` property telling Deadline to
use published scene workfile or not.

If ``vrscene`` or ``assscene`` are detected in families, it will first
submit job to export these files and then dependent job to render them.

Attributes:
    payload_skeleton (dict): Skeleton payload data sent as job to Deadline.
        Default values are for ``MayaBatch`` plugin.

"""

from __future__ import print_function
import os
import getpass
import copy
import re
import hashlib
from datetime import datetime
import itertools
from collections import OrderedDict

import attr

from maya import cmds

from openpype.pipeline import (
    legacy_io,
    OpenPypePyblishPluginMixin
)
from openpype.lib import (
    BoolDef,
    NumberDef,
    TextDef,
    EnumDef
)
from openpype.hosts.maya.api.lib_rendersettings import RenderSettings
from openpype.hosts.maya.api.lib import get_attr_in_layer

from openpype_modules.deadline import abstract_submit_deadline
from openpype_modules.deadline.abstract_submit_deadline import DeadlineJobInfo
from openpype.tests.lib import is_in_tests
from openpype.lib import is_running_from_build


def _validate_deadline_bool_value(instance, attribute, value):
    if not isinstance(value, (str, bool)):
        raise TypeError(
            "Attribute {} must be str or bool.".format(attribute))
    if value not in {"1", "0", True, False}:
        raise ValueError(
            ("Value of {} must be one of "
             "'0', '1', True, False").format(attribute)
        )


@attr.s
class MayaPluginInfo(object):
    SceneFile = attr.ib(default=None)   # Input
    OutputFilePath = attr.ib(default=None)  # Output directory and filename
    OutputFilePrefix = attr.ib(default=None)
    Version = attr.ib(default=None)  # Mandatory for Deadline
    UsingRenderLayers = attr.ib(default=True)
    RenderLayer = attr.ib(default=None)  # Render only this layer
    Renderer = attr.ib(default=None)
    ProjectPath = attr.ib(default=None)  # Resolve relative references
    # Include all lights flag
    RenderSetupIncludeLights = attr.ib(
        default="1", validator=_validate_deadline_bool_value)
    StrictErrorChecking = attr.ib(default=True)


@attr.s
class PythonPluginInfo(object):
    ScriptFile = attr.ib()
    Version = attr.ib(default="3.6")
    Arguments = attr.ib(default=None)
    SingleFrameOnly = attr.ib(default=None)


@attr.s
class VRayPluginInfo(object):
    InputFilename = attr.ib(default=None)   # Input
    SeparateFilesPerFrame = attr.ib(default=None)
    VRayEngine = attr.ib(default="V-Ray")
    Width = attr.ib(default=None)
    Height = attr.ib(default=None)  # Mandatory for Deadline
    OutputFilePath = attr.ib(default=True)
    OutputFileName = attr.ib(default=None)  # Render only this layer


@attr.s
class ArnoldPluginInfo(object):
    ArnoldFile = attr.ib(default=None)


class MayaSubmitDeadline(abstract_submit_deadline.AbstractSubmitDeadline,
                         OpenPypePyblishPluginMixin):

    label = "Submit Render to Deadline"
    hosts = ["maya"]
    families = ["renderlayer"]
    targets = ["local"]

    tile_assembler_plugin = "OpenPypeTileAssembler"
    priority = 50
    tile_priority = 50
    limit = []  # limit groups
    jobInfo = {}
    pluginInfo = {}
    group = "none"
    strict_error_checking = True

    @classmethod
    def apply_settings(cls, project_settings, system_settings):
        settings = project_settings["deadline"]["publish"]["MayaSubmitDeadline"]  # noqa

        # Take some defaults from settings
        cls.asset_dependencies = settings.get("asset_dependencies",
                                              cls.asset_dependencies)
        cls.import_reference = settings.get("import_reference",
                                            cls.import_reference)
        cls.use_published = settings.get("use_published", cls.use_published)
        cls.priority = settings.get("priority", cls.priority)
        cls.tile_priority = settings.get("tile_priority", cls.tile_priority)
        cls.limit = settings.get("limit", cls.limit)
        cls.group = settings.get("group", cls.group)
        cls.strict_error_checking = settings.get("strict_error_checking",
                                                 cls.strict_error_checking)

    def get_job_info(self):
        job_info = DeadlineJobInfo(Plugin="MayaBatch")

        # todo: test whether this works for existing production cases
        #       where custom jobInfo was stored in the project settings
        job_info.update(self.jobInfo)

        instance = self._instance
        context = instance.context

        # Always use the original work file name for the Job name even when
        # rendering is done from the published Work File. The original work
        # file name is clearer because it can also have subversion strings,
        # etc. which are stripped for the published file.
        src_filepath = context.data["currentFile"]
        src_filename = os.path.basename(src_filepath)

        if is_in_tests():
            src_filename += datetime.now().strftime("%d%m%Y%H%M%S")

        job_info.Name = "%s - %s" % (src_filename, instance.name)
        job_info.BatchName = src_filename
        job_info.Plugin = instance.data.get("mayaRenderPlugin", "MayaBatch")
        job_info.UserName = context.data.get("deadlineUser", getpass.getuser())

        # Deadline requires integers in frame range
        frames = "{start}-{end}x{step}".format(
            start=int(instance.data["frameStartHandle"]),
            end=int(instance.data["frameEndHandle"]),
            step=int(instance.data["byFrameStep"]),
        )
        job_info.Frames = frames

        job_info.Pool = instance.data.get("primaryPool")
        job_info.SecondaryPool = instance.data.get("secondaryPool")
        job_info.Comment = context.data.get("comment")
<<<<<<< HEAD
=======
        job_info.Priority = instance.data.get("priority", self.priority)
>>>>>>> ea7e83a0

        if self.group != "none" and self.group:
            job_info.Group = self.group

        if self.limit:
            job_info.LimitGroups = ",".join(self.limit)

        attr_values = self.get_attr_values_from_data(instance.data)
        render_globals = instance.data.setdefault("renderGlobals", dict())
        machine_list = attr_values.get("machineList", "")
        if machine_list:
            if attr_values.get("whitelist", True):
                machine_list_key = "Whitelist"
            else:
                machine_list_key = "Blacklist"
            render_globals[machine_list_key] = machine_list

        job_info.Priority = attr_values.get("priority")
        job_info.ChunkSize = attr_values.get("chunkSize")

        # Add options from RenderGlobals
        render_globals = instance.data.get("renderGlobals", {})
        job_info.update(render_globals)

        keys = [
            "FTRACK_API_KEY",
            "FTRACK_API_USER",
            "FTRACK_SERVER",
            "OPENPYPE_SG_USER",
            "AVALON_PROJECT",
            "AVALON_ASSET",
            "AVALON_TASK",
            "AVALON_APP_NAME",
            "OPENPYPE_DEV"
            "IS_TEST"
        ]

        # Add OpenPype version if we are running from build.
        if is_running_from_build():
            keys.append("OPENPYPE_VERSION")

        # Add mongo url if it's enabled
        if self._instance.context.data.get("deadlinePassMongoUrl"):
            keys.append("OPENPYPE_MONGO")

        environment = dict({key: os.environ[key] for key in keys
                            if key in os.environ}, **legacy_io.Session)

        for key in keys:
            value = environment.get(key)
            if not value:
                continue
            job_info.EnvironmentKeyValue[key] = value

        # to recognize job from PYPE for turning Event On/Off
        job_info.EnvironmentKeyValue["OPENPYPE_RENDER_JOB"] = "1"
        job_info.EnvironmentKeyValue["OPENPYPE_LOG_NO_COLORS"] = "1"

        # Adding file dependencies.
        if self.asset_dependencies:
            dependencies = instance.context.data["fileDependencies"]
            for dependency in dependencies:
                job_info.AssetDependency += dependency

        # Add list of expected files to job
        # ---------------------------------
        exp = instance.data.get("expectedFiles")
        for filepath in self._iter_expected_files(exp):
            job_info.OutputDirectory += os.path.dirname(filepath)
            job_info.OutputFilename += os.path.basename(filepath)

        return job_info

    def get_plugin_info(self):

        instance = self._instance
        context = instance.context

        # Set it to default Maya behaviour if it cannot be determined
        # from instance (but it should be, by the Collector).

        default_rs_include_lights = (
            instance.context.data['project_settings']
                                 ['maya']
                                 ['RenderSettings']
                                 ['enable_all_lights']
        )

        rs_include_lights = instance.data.get(
            "renderSetupIncludeLights", default_rs_include_lights)
        if rs_include_lights not in {"1", "0", True, False}:
            rs_include_lights = default_rs_include_lights

        attr_values = self.get_attr_values_from_data(instance.data)
        strict_error_checking = attr_values.get("strict_error_checking",
                                                self.strict_error_checking)
        plugin_info = MayaPluginInfo(
            SceneFile=self.scene_path,
            Version=cmds.about(version=True),
            RenderLayer=instance.data['setMembers'],
            Renderer=instance.data["renderer"],
            RenderSetupIncludeLights=rs_include_lights,  # noqa
            ProjectPath=context.data["workspaceDir"],
            UsingRenderLayers=True,
            StrictErrorChecking=strict_error_checking
        )

        plugin_payload = attr.asdict(plugin_info)

        # Patching with pluginInfo from settings
        for key, value in self.pluginInfo.items():
            plugin_payload[key] = value

        return plugin_payload

    def process_submission(self):

        instance = self._instance
        context = instance.context

        filepath = self.scene_path  # publish if `use_publish` else workfile

        # TODO: Avoid the need for this logic here, needed for submit publish
        # Store output dir for unified publisher (filesequence)
        expected_files = instance.data["expectedFiles"]
        first_file = next(self._iter_expected_files(expected_files))
        output_dir = os.path.dirname(first_file)
        instance.data["outputDir"] = output_dir
        instance.data["toBeRenderedOn"] = "deadline"

        # Patch workfile (only when use_published is enabled)
        if self.use_published:
            self._patch_workfile()

        # Gather needed data ------------------------------------------------
        workspace = context.data["workspaceDir"]
        default_render_file = instance.context.data.get('project_settings')\
            .get('maya')\
            .get('RenderSettings')\
            .get('default_render_image_folder')
        filename = os.path.basename(filepath)
        dirname = os.path.join(workspace, default_render_file)

        # Fill in common data to payload ------------------------------------
        # TODO: Replace these with collected data from CollectRender
        payload_data = {
            "filename": filename,
            "dirname": dirname,
        }

        # Submit preceding export jobs -------------------------------------
        export_job = None
        assert not all(x in instance.data["families"]
                       for x in ['vrayscene', 'assscene']), (
            "Vray Scene and Ass Scene options are mutually exclusive")

        if "vrayscene" in instance.data["families"]:
            self.log.debug("Submitting V-Ray scene render..")
            vray_export_payload = self._get_vray_export_payload(payload_data)
            export_job = self.submit(vray_export_payload)

            payload = self._get_vray_render_payload(payload_data)

        elif "assscene" in instance.data["families"]:
            self.log.debug("Submitting Arnold .ass standalone render..")
            ass_export_payload = self._get_arnold_export_payload(payload_data)
            export_job = self.submit(ass_export_payload)

            payload = self._get_arnold_render_payload(payload_data)
        else:
            self.log.debug("Submitting MayaBatch render..")
            payload = self._get_maya_payload(payload_data)

        # Add export job as dependency --------------------------------------
        if export_job:
            job_info, _ = payload
            job_info.JobDependencies = export_job

        if instance.data.get("tileRendering"):
            # Prepare tiles data
            self._tile_render(payload)
        else:
            # Submit main render job
            job_info, plugin_info = payload
            self.submit(self.assemble_payload(job_info, plugin_info))

    def _tile_render(self, payload):
        """Submit as tile render per frame with dependent assembly jobs."""

        # As collected by super process()
        instance = self._instance

        payload_job_info, payload_plugin_info = payload
        job_info = copy.deepcopy(payload_job_info)
        plugin_info = copy.deepcopy(payload_plugin_info)

        # Force plugin reload for vray cause the region does not get flushed
        # between tile renders.
        if plugin_info["Renderer"] == "vray":
            job_info.ForceReloadPlugin = True

        # if we have sequence of files, we need to create tile job for
        # every frame
        job_info.TileJob = True
        job_info.TileJobTilesInX = instance.data.get("tilesX")
        job_info.TileJobTilesInY = instance.data.get("tilesY")

        tiles_count = job_info.TileJobTilesInX * job_info.TileJobTilesInY

        plugin_info["ImageHeight"] = instance.data.get("resolutionHeight")
        plugin_info["ImageWidth"] = instance.data.get("resolutionWidth")
        plugin_info["RegionRendering"] = True

        R_FRAME_NUMBER = re.compile(
            r".+\.(?P<frame>[0-9]+)\..+")  # noqa: N806, E501
        REPL_FRAME_NUMBER = re.compile(
            r"(.+\.)([0-9]+)(\..+)")  # noqa: N806, E501

        exp = instance.data["expectedFiles"]
        if isinstance(exp[0], dict):
            # we have aovs and we need to iterate over them
            # get files from `beauty`
            files = exp[0].get("beauty")
            # assembly files are used for assembly jobs as we need to put
            # together all AOVs
            assembly_files = list(
                itertools.chain.from_iterable(
                    [f for _, f in exp[0].items()]))
            if not files:
                # if beauty doesn't exist, use first aov we found
                files = exp[0].get(list(exp[0].keys())[0])
        else:
            files = exp
            assembly_files = files

        # Define frame tile jobs
        frame_file_hash = {}
        frame_payloads = {}
        file_index = 1
        for file in files:
            frame = re.search(R_FRAME_NUMBER, file).group("frame")

            new_job_info = copy.deepcopy(job_info)
            new_job_info.Name += " (Frame {} - {} tiles)".format(frame,
                                                                 tiles_count)
            new_job_info.TileJobFrame = frame

            new_plugin_info = copy.deepcopy(plugin_info)

            # Add tile data into job info and plugin info
            tiles_data = _format_tiles(
                file, 0,
                instance.data.get("tilesX"),
                instance.data.get("tilesY"),
                instance.data.get("resolutionWidth"),
                instance.data.get("resolutionHeight"),
                payload_plugin_info["OutputFilePrefix"]
            )[0]

            new_job_info.update(tiles_data["JobInfo"])
            new_plugin_info.update(tiles_data["PluginInfo"])

            self.log.info("hashing {} - {}".format(file_index, file))
            job_hash = hashlib.sha256(
                ("{}_{}".format(file_index, file)).encode("utf-8"))

            file_hash = job_hash.hexdigest()
            frame_file_hash[frame] = file_hash

            new_job_info.ExtraInfo[0] = file_hash
            new_job_info.ExtraInfo[1] = file

            frame_payloads[frame] = self.assemble_payload(
                job_info=new_job_info,
                plugin_info=new_plugin_info
            )
            file_index += 1

        self.log.info(
            "Submitting tile job(s) [{}] ...".format(len(frame_payloads)))

        # Submit frame tile jobs
        frame_tile_job_id = {}
        for frame, tile_job_payload in frame_payloads.items():
            job_id = self.submit(tile_job_payload)
            frame_tile_job_id[frame] = job_id

        # Define assembly payloads
        assembly_job_info = copy.deepcopy(job_info)
        assembly_job_info.Plugin = self.tile_assembler_plugin
        assembly_job_info.Name += " - Tile Assembly Job"
        assembly_job_info.Frames = 1
        assembly_job_info.MachineLimit = 1

        attr_values = self.get_attr_values_from_data(instance.data)
        assembly_job_info.Priority = attr_values.get("tile_priority",
                                                     self.tile_priority)
        assembly_job_info.TileJob = False

        # TODO: This should be a new publisher attribute definition
        pool = instance.context.data["project_settings"]["deadline"]
        pool = pool["publish"]["ProcessSubmittedJobOnFarm"]["deadline_pool"]
        assembly_job_info.Pool = pool or instance.data.get("primaryPool", "")

        assembly_plugin_info = {
            "CleanupTiles": 1,
            "ErrorOnMissing": True,
            "Renderer": self._instance.data["renderer"]
        }

        assembly_payloads = []
        output_dir = self.job_info.OutputDirectory[0]
        config_files = []
        for file in assembly_files:
            frame = re.search(R_FRAME_NUMBER, file).group("frame")

            frame_assembly_job_info = copy.deepcopy(assembly_job_info)
            frame_assembly_job_info.Name += " (Frame {})".format(frame)
            frame_assembly_job_info.OutputFilename[0] = re.sub(
                REPL_FRAME_NUMBER,
                "\\1{}\\3".format("#" * len(frame)), file)

            file_hash = frame_file_hash[frame]
            tile_job_id = frame_tile_job_id[frame]

            frame_assembly_job_info.ExtraInfo[0] = file_hash
            frame_assembly_job_info.ExtraInfo[1] = file
            frame_assembly_job_info.JobDependencies = tile_job_id
            frame_assembly_job_info.Frames = frame

            # write assembly job config files
            config_file = os.path.join(
                output_dir,
                "{}_config_{}.txt".format(
                    os.path.splitext(file)[0],
                    datetime.now().strftime("%Y_%m_%d_%H_%M_%S")
                )
            )
            config_files.append(config_file)
            try:
                if not os.path.isdir(output_dir):
                    os.makedirs(output_dir)
            except OSError:
                # directory is not available
                self.log.warning("Path is unreachable: "
                                 "`{}`".format(output_dir))

            with open(config_file, "w") as cf:
                print("TileCount={}".format(tiles_count), file=cf)
                print("ImageFileName={}".format(file), file=cf)
                print("ImageWidth={}".format(
                    instance.data.get("resolutionWidth")), file=cf)
                print("ImageHeight={}".format(
                    instance.data.get("resolutionHeight")), file=cf)

            reversed_y = False
            if plugin_info["Renderer"] == "arnold":
                reversed_y = True

            with open(config_file, "a") as cf:
                # Need to reverse the order of the y tiles, because image
                # coordinates are calculated from bottom left corner.
                tiles = _format_tiles(
                    file, 0,
                    instance.data.get("tilesX"),
                    instance.data.get("tilesY"),
                    instance.data.get("resolutionWidth"),
                    instance.data.get("resolutionHeight"),
                    payload_plugin_info["OutputFilePrefix"],
                    reversed_y=reversed_y
                )[1]
                for k, v in sorted(tiles.items()):
                    print("{}={}".format(k, v), file=cf)

            assembly_payloads.append(
                self.assemble_payload(
                    job_info=frame_assembly_job_info,
                    plugin_info=assembly_plugin_info.copy(),
                    # This would fail if the client machine and webserice are
                    # using different storage paths.
                    aux_files=[config_file]
                )
            )

        # Submit assembly jobs
        assembly_job_ids = []
        num_assemblies = len(assembly_payloads)
        for i, payload in enumerate(assembly_payloads):
            self.log.info(
                "submitting assembly job {} of {}".format(i + 1,
                                                          num_assemblies)
            )
            assembly_job_id = self.submit(payload)
            assembly_job_ids.append(assembly_job_id)

        instance.data["assemblySubmissionJobs"] = assembly_job_ids

        # Remove config files to avoid confusion about where data is coming
        # from in Deadline.
        for config_file in config_files:
            os.remove(config_file)

    def _get_maya_payload(self, data):

        job_info = copy.deepcopy(self.job_info)

        if self.asset_dependencies:
            # Asset dependency to wait for at least the scene file to sync.
            job_info.AssetDependency += self.scene_path

        # Get layer prefix
        renderlayer = self._instance.data["setMembers"]
        renderer = self._instance.data["renderer"]
        layer_prefix_attr = RenderSettings.get_image_prefix_attr(renderer)
        layer_prefix = get_attr_in_layer(layer_prefix_attr, layer=renderlayer)

        plugin_info = copy.deepcopy(self.plugin_info)
        plugin_info.update({
            # Output directory and filename
            "OutputFilePath": data["dirname"].replace("\\", "/"),
            "OutputFilePrefix": layer_prefix,
        })

        # This hack is here because of how Deadline handles Renderman version.
        # it considers everything with `renderman` set as version older than
        # Renderman 22, and so if we are using renderman > 21 we need to set
        # renderer string on the job to `renderman22`. We will have to change
        # this when Deadline releases new version handling this.
        renderer = self._instance.data["renderer"]
        if renderer == "renderman":
            try:
                from rfm2.config import cfg  # noqa
            except ImportError:
                raise Exception("Cannot determine renderman version")

            rman_version = cfg().build_info.version()  # type: str
            if int(rman_version.split(".")[0]) > 22:
                renderer = "renderman22"

            plugin_info["Renderer"] = renderer

            # this is needed because renderman plugin in Deadline
            # handles directory and file prefixes separately
            plugin_info["OutputFilePath"] = job_info.OutputDirectory[0]

        return job_info, plugin_info

    def _get_vray_export_payload(self, data):

        job_info = copy.deepcopy(self.job_info)
        job_info.Name = self._job_info_label("Export")

        # Get V-Ray settings info to compute output path
        vray_scene = self.format_vray_output_filename()

        plugin_info = {
            "Renderer": "vray",
            "SkipExistingFrames": True,
            "UseLegacyRenderLayers": True,
            "OutputFilePath": os.path.dirname(vray_scene)
        }

        return job_info, attr.asdict(plugin_info)

    def _get_arnold_export_payload(self, data):

        try:
            from openpype.scripts import export_maya_ass_job
        except Exception:
            raise AssertionError(
                "Expected module 'export_maya_ass_job' to be available")

        module_path = export_maya_ass_job.__file__
        if module_path.endswith(".pyc"):
            module_path = module_path[: -len(".pyc")] + ".py"

        script = os.path.normpath(module_path)

        job_info = copy.deepcopy(self.job_info)
        job_info.Name = self._job_info_label("Export")

        # Force a single frame Python job
        job_info.Plugin = "Python"
        job_info.Frames = 1

        renderlayer = self._instance.data["setMembers"]

        # add required env vars for the export script
        envs = {
            "AVALON_APP_NAME": os.environ.get("AVALON_APP_NAME"),
            "OPENPYPE_ASS_EXPORT_RENDER_LAYER": renderlayer,
            "OPENPYPE_ASS_EXPORT_SCENE_FILE": self.scene_path,
            "OPENPYPE_ASS_EXPORT_OUTPUT": job_info.OutputFilename[0],
            "OPENPYPE_ASS_EXPORT_START": int(self._instance.data["frameStartHandle"]),  # noqa
            "OPENPYPE_ASS_EXPORT_END":  int(self._instance.data["frameEndHandle"]),  # noqa
            "OPENPYPE_ASS_EXPORT_STEP": 1
        }
        for key, value in envs.items():
            if not value:
                continue
            job_info.EnvironmentKeyValue[key] = value

        plugin_info = PythonPluginInfo(
            ScriptFile=script,
            Version="3.6",
            Arguments="",
            SingleFrameOnly="True"
        )

        return job_info, attr.asdict(plugin_info)

    def _get_vray_render_payload(self, data):

        # Job Info
        job_info = copy.deepcopy(self.job_info)
        job_info.Name = self._job_info_label("Render")
        job_info.Plugin = "Vray"
        job_info.OverrideTaskExtraInfoNames = False

        # Plugin Info
        plugin_info = VRayPluginInfo(
            InputFilename=self.format_vray_output_filename(),
            SeparateFilesPerFrame=False,
            VRayEngine="V-Ray",
            Width=self._instance.data["resolutionWidth"],
            Height=self._instance.data["resolutionHeight"],
            OutputFilePath=job_info.OutputDirectory[0],
            OutputFileName=job_info.OutputFilename[0]
        )

        return job_info, attr.asdict(plugin_info)

    def _get_arnold_render_payload(self, data):

        # Job Info
        job_info = copy.deepcopy(self.job_info)
        job_info.Name = self._job_info_label("Render")
        job_info.Plugin = "Arnold"
        job_info.OverrideTaskExtraInfoNames = False

        # Plugin Info
        ass_file, _ = os.path.splitext(data["output_filename_0"])
        ass_filepath = ass_file + ".ass"

        plugin_info = ArnoldPluginInfo(
            ArnoldFile=ass_filepath
        )

        return job_info, attr.asdict(plugin_info)

    def format_vray_output_filename(self):
        """Format the expected output file of the Export job.

        Example:
            <Scene>/<Scene>_<Layer>/<Layer>
            "shot010_v006/shot010_v006_CHARS/CHARS_0001.vrscene"
        Returns:
            str

        """

        # "vrayscene/<Scene>/<Scene>_<Layer>/<Layer>"
        vray_settings = cmds.ls(type="VRaySettingsNode")
        node = vray_settings[0]
        template = cmds.getAttr("{}.vrscene_filename".format(node))
        scene, _ = os.path.splitext(self.scene_path)

        def smart_replace(string, key_values):
            new_string = string
            for key, value in key_values.items():
                new_string = new_string.replace(key, value)
            return new_string

        # Get workfile scene path without extension to format vrscene_filename
        scene_filename = os.path.basename(self.scene_path)
        scene_filename_no_ext, _ = os.path.splitext(scene_filename)

        layer = self._instance.data['setMembers']

        # Reformat without tokens
        output_path = smart_replace(
            template,
            {"<Scene>": scene_filename_no_ext,
             "<Layer>": layer})

        start_frame = int(self._instance.data["frameStartHandle"])
        workspace = self._instance.context.data["workspace"]
        filename_zero = "{}_{:04d}.vrscene".format(output_path, start_frame)
        filepath_zero = os.path.join(workspace, filename_zero)

        return filepath_zero.replace("\\", "/")

    def _patch_workfile(self):
        """Patch Maya scene.

        This will take list of patches (lines to add) and apply them to
        *published* Maya  scene file (that is used later for rendering).

        Patches are dict with following structure::
            {
                "name": "Name of patch",
                "regex": "regex of line before patch",
                "line": "line to insert"
            }

        """
        project_settings = self._instance.context.data["project_settings"]
        patches = (
            project_settings.get(
                "deadline", {}).get(
                "publish", {}).get(
                "MayaSubmitDeadline", {}).get(
                "scene_patches", {})
        )
        if not patches:
            return

        if not os.path.splitext(self.scene_path)[1].lower() != ".ma":
            self.log.debug("Skipping workfile patch since workfile is not "
                           ".ma file")
            return

        compiled_regex = [re.compile(p["regex"]) for p in patches]
        with open(self.scene_path, "r+") as pf:
            scene_data = pf.readlines()
            for ln, line in enumerate(scene_data):
                for i, r in enumerate(compiled_regex):
                    if re.match(r, line):
                        scene_data.insert(ln + 1, patches[i]["line"])
                        pf.seek(0)
                        pf.writelines(scene_data)
                        pf.truncate()
                        self.log.info("Applied {} patch to scene.".format(
                            patches[i]["name"]
                        ))

    def _job_info_label(self, label):
        return "{label} {job.Name} [{start}-{end}]".format(
            label=label,
            job=self.job_info,
            start=int(self._instance.data["frameStartHandle"]),
            end=int(self._instance.data["frameEndHandle"]),
        )

    @staticmethod
    def _iter_expected_files(exp):
        if isinstance(exp[0], dict):
            for _aov, files in exp[0].items():
                for file in files:
                    yield file
        else:
            for file in exp:
                yield file

    @classmethod
    def get_attribute_defs(cls):
        defs = super(MayaSubmitDeadline, cls).get_attribute_defs()

        defs.extend([
            NumberDef("priority",
                      label="Priority",
                      default=cls.default_priority,
                      decimals=0),
            NumberDef("chunkSize",
                      label="Frames Per Task",
                      default=1,
                      decimals=0,
                      minimum=1,
                      maximum=1000),
            TextDef("machineList",
                    label="Machine List",
                    default="",
                    placeholder="machine1,machine2"),
            EnumDef("whitelist",
                    label="Machine List (Allow/Deny)",
                    items={
                        True: "Allow List",
                        False: "Deny List",
                    },
                    default=False),
            NumberDef("tile_priority",
                      label="Tile Assembler Priority",
                      decimals=0,
                      default=cls.tile_priority),
            BoolDef("strict_error_checking",
                    label="Strict Error Checking",
                    default=cls.strict_error_checking),

        ])

        return defs


def _format_tiles(
        filename,
        index,
        tiles_x,
        tiles_y,
        width,
        height,
        prefix,
        reversed_y=False
):
    """Generate tile entries for Deadline tile job.

    Returns two dictionaries - one that can be directly used in Deadline
    job, second that can be used for Deadline Assembly job configuration
    file.

    This will format tile names:

    Example::
        {
        "OutputFilename0Tile0": "_tile_1x1_4x4_Main_beauty.1001.exr",
        "OutputFilename0Tile1": "_tile_2x1_4x4_Main_beauty.1001.exr"
        }

    And add tile prefixes like:

    Example::
        Image prefix is:
        `<Scene>/<RenderLayer>/<RenderLayer>_<RenderPass>`

        Result for tile 0 for 4x4 will be:
        `<Scene>/<RenderLayer>/_tile_1x1_4x4_<RenderLayer>_<RenderPass>`

        Calculating coordinates is tricky as in Job they are defined as top,
    left, bottom, right with zero being in top-left corner. But Assembler
    configuration file takes tile coordinates as X, Y, Width and Height and
    zero is bottom left corner.

    Args:
        filename (str): Filename to process as tiles.
        index (int): Index of that file if it is sequence.
        tiles_x (int): Number of tiles in X.
        tiles_y (int): Number of tiles in Y.
        width (int): Width resolution of final image.
        height (int):  Height resolution of final image.
        prefix (str): Image prefix.
        reversed_y (bool): Reverses the order of the y tiles.

    Returns:
        (dict, dict): Tuple of two dictionaries - first can be used to
                      extend JobInfo, second has tiles x, y, width and height
                      used for assembler configuration.

    """
    # Math used requires integers for correct output - as such
    # we ensure our inputs are correct.
    assert type(tiles_x) is int, "tiles_x must be an integer"
    assert type(tiles_y) is int, "tiles_y must be an integer"
    assert type(width) is int, "width must be an integer"
    assert type(height) is int, "height must be an integer"

    out = {"JobInfo": {}, "PluginInfo": {}}
    cfg = OrderedDict()
    w_space = width // tiles_x
    h_space = height // tiles_y

    cfg["TilesCropped"] = "False"

    tile = 0
    range_y = range(1, tiles_y + 1)
    reversed_y_range = list(reversed(range_y))
    for tile_x in range(1, tiles_x + 1):
        for i, tile_y in enumerate(range_y):
            tile_y_index = tile_y
            if reversed_y:
                tile_y_index = reversed_y_range[i]

            tile_prefix = "_tile_{}x{}_{}x{}_".format(
                tile_x, tile_y_index, tiles_x, tiles_y
            )

            new_filename = "{}/{}{}".format(
                os.path.dirname(filename),
                tile_prefix,
                os.path.basename(filename)
            )

            top = height - (tile_y * h_space)
            bottom = height - ((tile_y - 1) * h_space) - 1
            left = (tile_x - 1) * w_space
            right = (tile_x * w_space) - 1

            # Job info
            key = "OutputFilename{}".format(index)
            out["JobInfo"][key] = new_filename

            # Plugin Info
            key = "RegionPrefix{}".format(str(tile))
            out["PluginInfo"][key] = "/{}".format(
                tile_prefix
            ).join(prefix.rsplit("/", 1))
            out["PluginInfo"]["RegionTop{}".format(tile)] = top
            out["PluginInfo"]["RegionBottom{}".format(tile)] = bottom
            out["PluginInfo"]["RegionLeft{}".format(tile)] = left
            out["PluginInfo"]["RegionRight{}".format(tile)] = right

            # Tile config
            cfg["Tile{}FileName".format(tile)] = new_filename
            cfg["Tile{}X".format(tile)] = left
            cfg["Tile{}Y".format(tile)] = top
            cfg["Tile{}Width".format(tile)] = w_space
            cfg["Tile{}Height".format(tile)] = h_space

            tile += 1

    return out, cfg<|MERGE_RESOLUTION|>--- conflicted
+++ resolved
@@ -170,10 +170,7 @@
         job_info.Pool = instance.data.get("primaryPool")
         job_info.SecondaryPool = instance.data.get("secondaryPool")
         job_info.Comment = context.data.get("comment")
-<<<<<<< HEAD
-=======
         job_info.Priority = instance.data.get("priority", self.priority)
->>>>>>> ea7e83a0
 
         if self.group != "none" and self.group:
             job_info.Group = self.group

--- conflicted
+++ resolved
@@ -823,9 +823,6 @@
             return
 
         self.lock = threading.Lock()
-<<<<<<< HEAD
-        self.sync_server_thread = SyncServerThread(self)
-=======
 
         try:
             self.sync_server_thread = SyncServerThread(self)
@@ -840,7 +837,6 @@
                      "no syncing possible").
                      format(str(self.sync_project_settings)), exc_info=True)
             self.enabled = False
->>>>>>> 1772e7bf
 
     def tray_start(self):
         """

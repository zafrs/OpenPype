--- conflicted
+++ resolved
@@ -570,18 +570,11 @@
             #===================================================================
             # fill custom deliveryName to Client purpose
             try : 
-<<<<<<< HEAD
-                from Acacia.Modules.Ftrack.Lib import api
-
-                anatomy_data = api.fill_custom_attributes(self.log, session, anatomy_data)
-            except :
-=======
                 anatomy_data = self.fill_custom_attributes( 
                         session, anatomy_data
                     )
             except :
                 import traceback
->>>>>>> c794c1aa
                 traceback.print_exc()
             #===================================================================
 
@@ -658,8 +651,6 @@
             "title": "Delivery report",
             "success": False
         }
-<<<<<<< HEAD
-=======
         
     def fill_custom_attributes( self, session, anatomy_data ):
         asset = anatomy_data['asset']
@@ -690,7 +681,6 @@
                             " because asset is AssetBuild" )
 
         return anatomy_data
->>>>>>> c794c1aa
 
 def register(session):
     '''Register plugin. Called when used as an plugin.'''

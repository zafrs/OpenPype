--- conflicted
+++ resolved
@@ -62,12 +62,10 @@
 python3-xlib = { version="*", markers = "sys_platform == 'linux'"}
 enlighten = "^1.9.0"
 slack-sdk = "^3.6.0"
-<<<<<<< HEAD
 requests = "2.25.1"
-=======
 pysftp = "^0.2.9"
 dropbox = "^11.20.0"
->>>>>>> d0b2ab7b
+
 
 [tool.poetry.dev-dependencies]
 flake8 = "^3.7"
